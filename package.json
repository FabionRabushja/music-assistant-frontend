{
  "name": "frontend",
  "version": "0.0.0",
  "type": "module",
  "description": "The Music Assistant frontend developed in Vue.",
  "scripts": {
    "dev": "vite",
    "build": "vue-tsc --noEmit && vite build",
    "preview": "vite preview",
    "lint": "eslint . --fix --ignore-path .gitignore"
  },
  "dependencies": {
<<<<<<< HEAD
    "@egjs/flicking-plugins": "^4.7.0",
    "@egjs/vue3-flicking": "^4.10.8",
    "@intlify/unplugin-vue-i18n": "^0.11.0",
=======
    "@intlify/unplugin-vue-i18n": "^0.12.1",
>>>>>>> ddd48edd
    "@mdi/font": "^7.2.96",
    "color": "^4.2.3",
    "colorthief": "^2.4.0",
    "home-assistant-js-websocket": "^8.1.0",
    "mobile-detect": "^1.4.5",
    "nanoid": "^4.0.2",
    "v3-infinite-loading": "^1.2.2",
    "vue": "^3.3.4",
    "vue-audio-better": "^3.0.1",
    "vue-i18n": "^9.2.2",
<<<<<<< HEAD
    "vue-router": "^4.2.2",
    "vue-virtual-scroller": "2.0.0-beta.8",
    "vuetify": "3.3.3",
    "websocket-ts": "^1.1.1"
  },
  "devDependencies": {
    "@fontsource/roboto": "^5.0.3",
    "@intlify/vite-plugin-vue-i18n": "^7.0.0",
    "@mdi/js": "^7.2.96",
    "@types/color": "^3.0.3",
    "@types/node": "^20.3.1",
    "@typescript-eslint/eslint-plugin": "^5.59.11",
    "@typescript-eslint/parser": "^5.59.11",
    "@vitejs/plugin-vue": "^4.2.3",
    "@vue/eslint-config-typescript": "^11.0.3",
    "@vue/tsconfig": "^0.4.0",
    "eslint": "^8.43.0",
    "eslint-config-prettier": "^8.8.0",
    "eslint-plugin-prettier": "^4.2.1",
    "eslint-plugin-vue": "^9.14.1",
=======
    "vue-router": "^4.2.4",
    "vue-virtual-scroller": "2.0.0-beta.8",
    "vuetify": "3.3.7",
    "websocket-ts": "^1.1.1"
  },
  "devDependencies": {
    "@fontsource/roboto": "^5.0.4",
    "@intlify/vite-plugin-vue-i18n": "^7.0.0",
    "@mdi/js": "^7.2.96",
    "@types/node": "^20.4.0",
    "@typescript-eslint/eslint-plugin": "^5.61.0",
    "@typescript-eslint/parser": "^5.61.0",
    "@vitejs/plugin-vue": "^4.2.3",
    "@vue/eslint-config-typescript": "^11.0.3",
    "@vue/tsconfig": "^0.4.0",
    "eslint": "^8.44.0",
    "eslint-config-prettier": "^8.8.0",
    "eslint-plugin-prettier": "^4.2.1",
    "eslint-plugin-vue": "^9.15.1",
>>>>>>> ddd48edd
    "https-localhost": "^4.7.1",
    "jsdom": "^22.1.0",
    "material-design-icons-iconfont": "^6.7.0",
    "nanoid": "^4.0.2",
    "prettier": "^2.8.8",
    "replace-in-file": "^7.0.1",
<<<<<<< HEAD
    "sass": "^1.63.4",
    "typescript": "^5.1.3",
    "vite": "^4.3.9",
    "vite-plugin-pwa": "^0.16.4",
    "vite-plugin-vuetify": "^1.0.2",
    "vite-plugin-webfont-dl": "^3.7.6",
    "vue-tsc": "^1.8.0"
=======
    "sass": "^1.63.6",
    "typescript": "^5.1.6",
    "vite": "^4.4.2",
    "vite-plugin-pwa": "^0.16.4",
    "vite-plugin-vuetify": "^1.0.2",
    "vite-plugin-webfont-dl": "^3.7.6",
    "vue-tsc": "^1.8.4"
>>>>>>> ddd48edd
  }
}<|MERGE_RESOLUTION|>--- conflicted
+++ resolved
@@ -10,13 +10,9 @@
     "lint": "eslint . --fix --ignore-path .gitignore"
   },
   "dependencies": {
-<<<<<<< HEAD
     "@egjs/flicking-plugins": "^4.7.0",
     "@egjs/vue3-flicking": "^4.10.8",
-    "@intlify/unplugin-vue-i18n": "^0.11.0",
-=======
     "@intlify/unplugin-vue-i18n": "^0.12.1",
->>>>>>> ddd48edd
     "@mdi/font": "^7.2.96",
     "color": "^4.2.3",
     "colorthief": "^2.4.0",
@@ -27,28 +23,6 @@
     "vue": "^3.3.4",
     "vue-audio-better": "^3.0.1",
     "vue-i18n": "^9.2.2",
-<<<<<<< HEAD
-    "vue-router": "^4.2.2",
-    "vue-virtual-scroller": "2.0.0-beta.8",
-    "vuetify": "3.3.3",
-    "websocket-ts": "^1.1.1"
-  },
-  "devDependencies": {
-    "@fontsource/roboto": "^5.0.3",
-    "@intlify/vite-plugin-vue-i18n": "^7.0.0",
-    "@mdi/js": "^7.2.96",
-    "@types/color": "^3.0.3",
-    "@types/node": "^20.3.1",
-    "@typescript-eslint/eslint-plugin": "^5.59.11",
-    "@typescript-eslint/parser": "^5.59.11",
-    "@vitejs/plugin-vue": "^4.2.3",
-    "@vue/eslint-config-typescript": "^11.0.3",
-    "@vue/tsconfig": "^0.4.0",
-    "eslint": "^8.43.0",
-    "eslint-config-prettier": "^8.8.0",
-    "eslint-plugin-prettier": "^4.2.1",
-    "eslint-plugin-vue": "^9.14.1",
-=======
     "vue-router": "^4.2.4",
     "vue-virtual-scroller": "2.0.0-beta.8",
     "vuetify": "3.3.7",
@@ -58,7 +32,8 @@
     "@fontsource/roboto": "^5.0.4",
     "@intlify/vite-plugin-vue-i18n": "^7.0.0",
     "@mdi/js": "^7.2.96",
-    "@types/node": "^20.4.0",
+    "@types/color": "^3.0.3",
+    "@types/node": "^20.4.1",
     "@typescript-eslint/eslint-plugin": "^5.61.0",
     "@typescript-eslint/parser": "^5.61.0",
     "@vitejs/plugin-vue": "^4.2.3",
@@ -68,22 +43,16 @@
     "eslint-config-prettier": "^8.8.0",
     "eslint-plugin-prettier": "^4.2.1",
     "eslint-plugin-vue": "^9.15.1",
->>>>>>> ddd48edd
+    "vue-router": "^4.2.4",
+    "vue-virtual-scroller": "2.0.0-beta.8",
+    "vuetify": "3.3.7",
+    "websocket-ts": "^1.1.1",
     "https-localhost": "^4.7.1",
     "jsdom": "^22.1.0",
     "material-design-icons-iconfont": "^6.7.0",
     "nanoid": "^4.0.2",
-    "prettier": "^2.8.8",
+    "prettier": "^3.0.0",
     "replace-in-file": "^7.0.1",
-<<<<<<< HEAD
-    "sass": "^1.63.4",
-    "typescript": "^5.1.3",
-    "vite": "^4.3.9",
-    "vite-plugin-pwa": "^0.16.4",
-    "vite-plugin-vuetify": "^1.0.2",
-    "vite-plugin-webfont-dl": "^3.7.6",
-    "vue-tsc": "^1.8.0"
-=======
     "sass": "^1.63.6",
     "typescript": "^5.1.6",
     "vite": "^4.4.2",
@@ -91,6 +60,5 @@
     "vite-plugin-vuetify": "^1.0.2",
     "vite-plugin-webfont-dl": "^3.7.6",
     "vue-tsc": "^1.8.4"
->>>>>>> ddd48edd
   }
 }