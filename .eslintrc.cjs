module.exports = {
  root: true,
  env: {
    node: true,
  },
  parser: 'vue-eslint-parser',
  parserOptions: {
    parser: '@typescript-eslint/parser',
    ecmaVersion: 2022,
    sourceType: 'module',
  },
  extends: [
    'eslint:recommended',
    'plugin:@typescript-eslint/recommended',
    'plugin:prettier/recommended',
    'plugin:vue/vue3-recommended',
    '@vue/eslint-config-typescript',
    'prettier',
    'plugin:prettier/recommended',
  ],
  plugins: ['prettier', '@typescript-eslint'],
  rules: {
    quotes: ['error', 'single'],
    'prettier/prettier': [
      'error',
      {
        singleQuote: true,
        endOfLine: 'auto',
      },
      {
        usePrettierrc: true,
      },
    ],
    'vue/multi-word-component-names': 'off',
    'vue/html-self-closing': 'off',
    'no-unused-vars': 'off',
    '@typescript-eslint/no-unused-vars': 'off',
    '@typescript-eslint/no-unused-vars-experimental': 'off',
    '@typescript-eslint/ban-ts-comment': 'off',
<<<<<<< HEAD
    "vue/html-self-closing": ["error", {
      "html": {
        "void": "always",
        "normal": "never",
        "component": "always"
      },
      "svg": "always",
      "math": "always"
    }]
=======
>>>>>>> ddd48edd
  },
  ignorePatterns: ['dist'],
};<|MERGE_RESOLUTION|>--- conflicted
+++ resolved
@@ -32,23 +32,22 @@
       },
     ],
     'vue/multi-word-component-names': 'off',
-    'vue/html-self-closing': 'off',
     'no-unused-vars': 'off',
     '@typescript-eslint/no-unused-vars': 'off',
     '@typescript-eslint/no-unused-vars-experimental': 'off',
     '@typescript-eslint/ban-ts-comment': 'off',
-<<<<<<< HEAD
-    "vue/html-self-closing": ["error", {
-      "html": {
-        "void": "always",
-        "normal": "never",
-        "component": "always"
+    'vue/html-self-closing': [
+      'error',
+      {
+        html: {
+          void: 'always',
+          normal: 'never',
+          component: 'always',
+        },
+        svg: 'always',
+        math: 'always',
       },
-      "svg": "always",
-      "math": "always"
-    }]
-=======
->>>>>>> ddd48edd
+    ],
   },
   ignorePatterns: ['dist'],
 };