--- conflicted
+++ resolved
@@ -1,10 +1,6 @@
 <template>
   <div>
-<<<<<<< HEAD
     <Container>
-=======
-    <v-container>
->>>>>>> ddd48edd
       <v-text-field
         id="searchInput"
         v-model="search"
@@ -91,11 +87,7 @@
           </v-tooltip>
         </v-toolbar>
       </div>
-<<<<<<< HEAD
     </Container>
-=======
-    </v-container>
->>>>>>> ddd48edd
   </div>
 </template>
 
@@ -113,10 +105,8 @@
 import { useRouter } from 'vue-router';
 import { api } from '../plugins/api';
 import { numberRange } from '@/utils';
-<<<<<<< HEAD
 import Container from '@/components/mods/Container.vue';
-=======
->>>>>>> ddd48edd
+
 
 export interface Props {
   initSearch?: string;
