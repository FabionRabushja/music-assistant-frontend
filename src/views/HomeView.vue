<template>
<<<<<<< HEAD
  <Container>
    <div class="content-spacing">
      <HomeArea :title="$t('currently_playing')">
        <v-row row="6">
          <v-col v-if="currentPlayingPlayers.length <= 0" style="text-align: center">
            <div>No media is playing</div>
          </v-col>
          <v-col v-for="player in currentPlayingPlayers" :key="player.player_id">
            <MediaItemCard :queue-id="player.player_id" />
=======
  <div>
    <div style="margin-left: 10px; margin-right: 10px; margin-top: 10px; margin-bottom: 10px">
      <div>
        <v-row dense align-content="start" :align="'start'">
          <v-col v-for="card in cards" :key="card.label" align-self="start">
            <v-card :ripple="true" class="mx-auto home-card" outlined @click="router.push(card.path)">
              <v-list-item two-line>
                <v-btn variant="plain" icon :ripple="false" height="80">
                  <v-icon :icon="card.icon" size="80" style="align: center; padding: 10px" />
                </v-btn>
                <div class="mb-4">
                  <h5>{{ $t(card.label) }}</h5>
                </div>
              </v-list-item>
            </v-card>
>>>>>>> ddd48edd
          </v-col>
        </v-row>
      </HomeArea>

      <HomeArea title="Recently Played" />

      <HomeArea
        v-for="config in providerConfigs
          .filter((x) => x.domain in api.providers)
          .filter((x) => x.type === ProviderType.MUSIC)
          .sort((a, b) =>
            (a.name || api.providers[a.domain].name).toUpperCase() >
            (b.name || api.providers[b.domain].name).toUpperCase()
              ? 1
              : -1,
          )"
        :key="config.instance_id"
        :title="`Popular on ${config.name}`"
      />
    </div>
  </Container>
</template>

<script setup lang="ts">
<<<<<<< HEAD
import { ref, onMounted, onBeforeUnmount, watch } from 'vue';
import 'vue-virtual-scroller/dist/vue-virtual-scroller.css';
=======
import { ref, onMounted } from 'vue';
import { useRouter } from 'vue-router';
>>>>>>> ddd48edd

import { api } from '@/plugins/api';
import { EventType, Player, ProviderConfig, ProviderManifest, ProviderType, Artist } from '@/plugins/api/interfaces';
import MediaItemCard from '@/components/MediaItemCard.vue';
import HomeArea from '@/components/HomeArea.vue';
import Container from '@/components/mods/Container.vue';

<<<<<<< HEAD
// local refs
const providerConfigs = ref<ProviderConfig[]>([]);
=======
const router = useRouter();
>>>>>>> ddd48edd
const recentArtists = ref<Artist[]>([]);
const currentPlayingPlayers = ref<Player[]>([]);

onMounted(async () => {
  const result = await api.getAlbumArtists(undefined, undefined, 25, 0, 'timestamp_added');
  recentArtists.value = result.items as Artist[];
});

<<<<<<< HEAD
// listen for item updates to refresh items when that happens
const unsub = api.subscribe(EventType.PROVIDERS_UPDATED, () => {
  loadItems();
});
onBeforeUnmount(unsub);

// methods
const loadItems = async function () {
  providerConfigs.value = await api.getData('config/providers');
  const manifests: ProviderManifest[] = await api.getData('providers/available');
  for (const prov of manifests) {
    api.providerManifests[prov.domain] = prov;
  }
};

// watchers
watch(
  () => api.providers,
  (val) => {
    if (val) loadItems();
  },
  { immediate: true },
);

watch(
  () => api.providers,
  async () => {
    const players = await api.getPlayers();
    for (const player of players) {
      if (player.state === 'playing') {
        if (!currentPlayingPlayers.value.find(({ player_id }) => player_id === player.player_id))
          currentPlayingPlayers.value.push(player);
      }
    }
  },
  { immediate: true },
);
</script>
=======
const cards = ref([
  {
    label: 'artists',
    icon: 'mdi-account-music',
    path: '/artists',
  },
  {
    label: 'albums',
    icon: 'mdi-album',
    path: '/albums',
  },
  {
    label: 'tracks',
    icon: 'mdi-file-music',
    path: '/tracks',
  },
  {
    label: 'radios',
    icon: 'mdi-radio',
    path: '/radios',
  },
  {
    label: 'playlists',
    icon: 'mdi-playlist-music',
    path: '/playlists',
  },
  {
    label: 'browse',
    icon: 'mdi-folder',
    path: '/browse',
  },
]);
</script>

<style>
.home-card {
  min-width: 150px;
  text-align: center;
  padding-top: 12px;
  padding-bottom: 8px;
}
</style>
>>>>>>> ddd48edd
<|MERGE_RESOLUTION|>--- conflicted
+++ resolved
@@ -1,15 +1,4 @@
 <template>
-<<<<<<< HEAD
-  <Container>
-    <div class="content-spacing">
-      <HomeArea :title="$t('currently_playing')">
-        <v-row row="6">
-          <v-col v-if="currentPlayingPlayers.length <= 0" style="text-align: center">
-            <div>No media is playing</div>
-          </v-col>
-          <v-col v-for="player in currentPlayingPlayers" :key="player.player_id">
-            <MediaItemCard :queue-id="player.player_id" />
-=======
   <div>
     <div style="margin-left: 10px; margin-right: 10px; margin-top: 10px; margin-bottom: 10px">
       <div>
@@ -25,99 +14,28 @@
                 </div>
               </v-list-item>
             </v-card>
->>>>>>> ddd48edd
           </v-col>
         </v-row>
-      </HomeArea>
-
-      <HomeArea title="Recently Played" />
-
-      <HomeArea
-        v-for="config in providerConfigs
-          .filter((x) => x.domain in api.providers)
-          .filter((x) => x.type === ProviderType.MUSIC)
-          .sort((a, b) =>
-            (a.name || api.providers[a.domain].name).toUpperCase() >
-            (b.name || api.providers[b.domain].name).toUpperCase()
-              ? 1
-              : -1,
-          )"
-        :key="config.instance_id"
-        :title="`Popular on ${config.name}`"
-      />
+      </div>
     </div>
-  </Container>
+  </div>
 </template>
 
 <script setup lang="ts">
-<<<<<<< HEAD
-import { ref, onMounted, onBeforeUnmount, watch } from 'vue';
-import 'vue-virtual-scroller/dist/vue-virtual-scroller.css';
-=======
 import { ref, onMounted } from 'vue';
 import { useRouter } from 'vue-router';
->>>>>>> ddd48edd
 
 import { api } from '@/plugins/api';
-import { EventType, Player, ProviderConfig, ProviderManifest, ProviderType, Artist } from '@/plugins/api/interfaces';
-import MediaItemCard from '@/components/MediaItemCard.vue';
-import HomeArea from '@/components/HomeArea.vue';
-import Container from '@/components/mods/Container.vue';
+import { Artist } from '@/plugins/api/interfaces';
 
-<<<<<<< HEAD
-// local refs
-const providerConfigs = ref<ProviderConfig[]>([]);
-=======
 const router = useRouter();
->>>>>>> ddd48edd
 const recentArtists = ref<Artist[]>([]);
-const currentPlayingPlayers = ref<Player[]>([]);
 
 onMounted(async () => {
   const result = await api.getAlbumArtists(undefined, undefined, 25, 0, 'timestamp_added');
   recentArtists.value = result.items as Artist[];
 });
 
-<<<<<<< HEAD
-// listen for item updates to refresh items when that happens
-const unsub = api.subscribe(EventType.PROVIDERS_UPDATED, () => {
-  loadItems();
-});
-onBeforeUnmount(unsub);
-
-// methods
-const loadItems = async function () {
-  providerConfigs.value = await api.getData('config/providers');
-  const manifests: ProviderManifest[] = await api.getData('providers/available');
-  for (const prov of manifests) {
-    api.providerManifests[prov.domain] = prov;
-  }
-};
-
-// watchers
-watch(
-  () => api.providers,
-  (val) => {
-    if (val) loadItems();
-  },
-  { immediate: true },
-);
-
-watch(
-  () => api.providers,
-  async () => {
-    const players = await api.getPlayers();
-    for (const player of players) {
-      if (player.state === 'playing') {
-        if (!currentPlayingPlayers.value.find(({ player_id }) => player_id === player.player_id))
-          currentPlayingPlayers.value.push(player);
-      }
-    }
-  },
-  { immediate: true },
-);
-</script>
-=======
 const cards = ref([
   {
     label: 'artists',
@@ -159,5 +77,4 @@
   padding-top: 12px;
   padding-bottom: 8px;
 }
-</style>
->>>>>>> ddd48edd
+</style>