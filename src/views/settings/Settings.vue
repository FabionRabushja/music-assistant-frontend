<template>
  <section>
    <v-tabs hide-slider :model-value="activeTab" align-tabs="end">
      <v-tab value="providers" :to="{ name: 'providersettings' }">
        {{ $t('settings.providers') }}
      </v-tab>
      <v-tab value="players" :to="{ name: 'playersettings' }">
        {{ $t('settings.players') }}
<<<<<<< HEAD
=======
      </v-tab>
      <v-tab value="core" :to="{ name: 'coresettings' }">
        {{ $t('settings.core') }}
>>>>>>> ddd48edd
      </v-tab>
    </v-tabs>
    <v-divider />
    <router-view v-slot="{ Component }" app>
      <transition name="fade" mode="out-in">
        <component :is="Component" />
      </transition>
    </router-view>
  </section>
</template>

<script setup lang="ts">
import { computed } from 'vue';
import { useRouter } from 'vue-router';

// global refs
const router = useRouter();

// computed properties
const activeTab = computed(() => {
  if (router.currentRoute.value.name?.toString().includes('player')) {
    return 'players';
<<<<<<< HEAD
=======
  }
  if (router.currentRoute.value.name?.toString().includes('core')) {
    return 'core';
>>>>>>> ddd48edd
  }
  return 'providers';
});
</script><|MERGE_RESOLUTION|>--- conflicted
+++ resolved
@@ -6,12 +6,11 @@
       </v-tab>
       <v-tab value="players" :to="{ name: 'playersettings' }">
         {{ $t('settings.players') }}
-<<<<<<< HEAD
-=======
+
       </v-tab>
       <v-tab value="core" :to="{ name: 'coresettings' }">
         {{ $t('settings.core') }}
->>>>>>> ddd48edd
+
       </v-tab>
     </v-tabs>
     <v-divider />
@@ -34,13 +33,12 @@
 const activeTab = computed(() => {
   if (router.currentRoute.value.name?.toString().includes('player')) {
     return 'players';
-<<<<<<< HEAD
-=======
   }
+
   if (router.currentRoute.value.name?.toString().includes('core')) {
     return 'core';
->>>>>>> ddd48edd
   }
+
   return 'providers';
 });
 </script>