--- conflicted
+++ resolved
@@ -259,7 +259,7 @@
   }
   return true;
 });
-<<<<<<< HEAD
+
 const currentValues = computed(() => {
   const values: Record<string, ConfigValueType> = {};
   for (const entry of props.configEntries!) {
@@ -273,8 +273,6 @@
   }
   return values;
 });
-=======
->>>>>>> ddd48edd
 
 // watchers
 watch(
@@ -300,20 +298,12 @@
   // submit button is pressed
   console.log('submit', getCurrentValues());
   if (await validate()) {
-<<<<<<< HEAD
-    emit('submit', currentValues.value);
-=======
     emit('submit', getCurrentValues());
->>>>>>> ddd48edd
   }
 };
 const action = async function (action: string) {
   // call config entries action
-<<<<<<< HEAD
-  emit('action', action, currentValues.value);
-=======
   emit('action', action, getCurrentValues());
->>>>>>> ddd48edd
 };
 const openLink = function (url: string) {
   window.open(url, '_blank');
