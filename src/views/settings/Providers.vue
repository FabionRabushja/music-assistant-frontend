<template>
  <v-container>
    <!-- show alert if no music providers configured-->
    <!-- show section per providertype -->
    <v-card v-for="provType in ProviderType" :key="provType" style="margin-bottom: 10px">
      <v-toolbar color="transparent" density="compact" class="titlebar">
        <template #title>
          <h2 class="line-clamp-1">{{ $t(`settings.${provType}providers`) }}</h2>
        </template>
        <template #append>
          <!-- ADD provider button + contextmenu -->
          <v-menu v-if="availableProviders.filter((x) => x.type == provType).length">
            <template #activator="{ props }">
              <v-btn variant="text" v-bind="props">
                {{ $t('settings.add_new') }}
              </v-btn>
            </template>

            <v-card density="compact">
              <ListItem
                v-for="provider in availableProviders.filter((x) => x.type == provType)"
                :key="provider.domain"
                density="compact"
                style="padding-top: 0; padding-bottom: 0; margin-bottom: 0"
                :title="provider.name"
                @click="addProvider(provider)"
              >
                <template #prepend>
                  <provider-icon :domain="provider.domain" :size="26" class="media-thumb" style="margin-left: 10px" />
                </template>
              </ListItem>
            </v-card>
          </v-menu>
        </template>
      </v-toolbar>
      <v-divider />

      <!-- alert if no providers configured -->
      <v-alert
        v-if="
          provType == ProviderType.MUSIC &&
          providerConfigs.filter(
            (x) =>
              x.type == ProviderType.MUSIC &&
              x.domain in api.providerManifests &&
              !api.providerManifests[x.domain].hidden,
          ).length == 0
        "
        color="primary"
        theme="dark"
        icon="mdi-radio-tower"
        prominent
        style="margin-bottom: 15px"
      >
<<<<<<< HEAD
        <b>{{ $t('settings.no_providers') }}</b>
        <br />
        {{ $t('settings.no_providers_detail') }}
      </v-alert>

      <v-container>
        <RecycleScroller
          v-slot="{ item }"
          :items="providerConfigs.filter((x) => x.type == provType)"
          :item-size="60"
          key-field="instance_id"
          page-mode
=======
        <v-toolbar
          :title="$t(`settings.${provType}providers`)"
          density="compact"
        >
          <template #append>
            <!-- ADD provider button + contextmenu -->
            <v-menu
              v-if="availableProviders.filter((x) => x.type == provType).length"
            >
              <template #activator="{ props }">
                <v-btn
                  variant="text"
                  v-bind="props"
                >
                  {{ $t("settings.add_new") }}
                </v-btn>
              </template>

              <v-card density="compact">
                <v-list-item
                  v-for="provider in availableProviders.filter(
                    (x) => x.type == provType
                  )"
                  :key="provider.domain"
                  density="compact"
                  style="padding-top: 0; padding-bottom: 0; margin-bottom: 0"
                  :title="provider.name"
                  @click="addProvider(provider)"
                >
                  <template #prepend>
                    <provider-icon
                      :domain="provider.domain"
                      :size="26"
                      class="listitem-thumb"
                      style="margin-left: 10px"
                    />
                  </template>
                </v-list-item>
              </v-card>
            </v-menu>
          </template>
        </v-toolbar>

        <!-- alert if no providers configured -->
        <v-alert
          v-if="
            provType == ProviderType.MUSIC &&
              providerConfigs.filter(
                (x) =>
                  x.type == ProviderType.MUSIC &&
                  x.domain in api.providerManifests &&
                  !api.providerManifests[x.domain].hidden
              ).length == 0
          "
          color="primary"
          theme="dark"
          icon="mdi-radio-tower"
          prominent
          style="margin-bottom: 15px"
>>>>>>> 026d2700
        >
          <ListItem
            link
            density="compact"
            @click="editProvider(item.instance_id)"
            v-hold="
              () => {
                editProvider(item.instance_id);
              }
            "
          >
            <template #prepend>
              <provider-icon :domain="item.domain" :size="'40px'" class="listitem-media-thumb" />
            </template>

<<<<<<< HEAD
            <!-- title -->
            <template #title>
              <div class="line-clamp-1">{{ item.name || api.providerManifests[item.domain].name }}</div>
            </template>

            <!-- subtitle -->
            <template #subtitle>
              <div class="line-clamp-1">{{ api.providerManifests[item.domain].description }}</div></template
            >
            <!-- append -->
            <template #append>
              <div>
                <!-- start -->
                <div v-if="api.syncTasks.value.filter((x) => x.provider_instance == item.instance_id).length > 0">
                  <v-tooltip location="top end" origin="end center">
                    <template #activator="{ props: tooltip }">
                      <ButtonIcon v-bind="tooltip">
                        <v-icon v-bind="tooltip" color="grey"> mdi-sync </v-icon>
                      </ButtonIcon>
                    </template>
                    <span>{{ $t('settings.sync_running') }}</span>
                  </v-tooltip>
                </div>

                <!-- provider disabled -->
                <div v-if="!item.enabled">
                  <v-tooltip location="top end" origin="end center">
                    <template #activator="{ props: tooltip }">
                      <ButtonIcon v-bind="tooltip">
                        <v-icon v-bind="tooltip" color="grey"> mdi-cancel </v-icon>
                      </ButtonIcon>
                    </template>
                    <span>{{ $t('settings.provider_disabled') }}</span>
                  </v-tooltip>
                </div>

                <!-- provider has errors -->
                <div v-else-if="item.last_error">
                  <v-tooltip location="top end" origin="end center">
                    <template #activator="{ props: tooltip }">
                      <ButtonIcon v-bind="tooltip">
                        <v-icon v-bind="tooltip" color="red"> mdi-alert-circle </v-icon>
                      </ButtonIcon>
                    </template>
                    <span>{{ item.last_error }}</span>
                  </v-tooltip>
                </div>
=======
          <template #append>
            <div class="listitem-actions">
              <!-- sync task running -->
              <div
                v-if="
                  api.syncTasks.value.filter(
                    (x) => x.provider_instance == config.instance_id
                  ).length > 0
                "
                class="listitem-action"
                style="margin-right: 15px"
              >
                <v-tooltip
                  location="top end"
                  origin="end center"
                >
                  <template #activator="{ props: tooltip }">
                    <v-icon
                      v-bind="tooltip"
                      color="grey"
                    >
                      mdi-sync
                    </v-icon>
                  </template>
                  <span>{{ $t("settings.sync_running") }}</span>
                </v-tooltip>
              </div>

              <!-- provider disabled -->
              <div
                v-if="!config.enabled"
                class="listitem-action"
                style="margin-right: 15px"
              >
                <v-tooltip
                  location="top end"
                  origin="end center"
                >
                  <template #activator="{ props: tooltip }">
                    <v-icon
                      v-bind="tooltip"
                      color="grey"
                    >
                      mdi-cancel
                    </v-icon>
                  </template>
                  <span>{{ $t("settings.provider_disabled") }}</span>
                </v-tooltip>
              </div>

              <!-- provider has errors -->
              <div
                v-else-if="config.last_error"
                class="listitem-action"
                style="margin-right: 15px"
              >
                <v-tooltip
                  location="top end"
                  origin="end center"
                >
                  <template #activator="{ props: tooltip }">
                    <v-icon
                      v-bind="tooltip"
                      color="red"
                    >
                      mdi-alert-circle
                    </v-icon>
                  </template>
                  <span>{{ config.last_error }}</span>
                </v-tooltip>
              </div>

              <!-- loading (provider not yet available) -->
              <div
                v-else-if="!api.providers[config.instance_id]?.available"
                class="listitem-action"
                style="margin-right: 15px"
              >
                <v-tooltip
                  location="top end"
                  origin="end center"
                >
                  <template #activator="{ props: tooltip }">
                    <v-icon v-bind="tooltip">
                      mdi-timer-sand
                    </v-icon>
                  </template>
                  <span>{{ $t("settings.not_loaded") }}</span>
                </v-tooltip>
              </div>
>>>>>>> 026d2700

                <!-- loading (provider not yet available) -->
                <div v-else-if="!api.providers[item.instance_id]?.available">
                  <v-tooltip location="top end" origin="end center">
                    <template #activator="{ props: tooltip }">
                      <ButtonIcon v-bind="tooltip">
                        <v-icon icon="mdi-timer-sand" />
                      </ButtonIcon>
                    </template>
                    <span>{{ $t('settings.not_loaded') }}</span>
                  </v-tooltip>
                </div>
                <!-- end -->
                <!-- contextmenu-->
                <v-menu location="bottom end">
                  <template #activator="{ props }">
                    <ButtonIcon v-bind="props">
                      <v-icon icon="mdi-dots-vertical" />
                    </ButtonIcon>
                  </template>
                  <v-list>
                    <ListItem
                      :title="$t('settings.configure')"
                      prepend-icon="mdi-cog"
                      @click="editProvider(item.instance_id)"
                    />
                    <ListItem
                      :title="item.enabled ? $t('settings.disable') : $t('settings.enable')"
                      prepend-icon="mdi-cancel"
                      :disabled="api.providerManifests[item.domain].builtin"
                      @click="toggleEnabled(item)"
                    />
                    <ListItem
                      v-if="api.providerManifests[item.domain].documentation"
                      :title="$t('settings.documentation')"
                      prepend-icon="mdi-bookshelf"
                      :href="api.providerManifests[item.domain].documentation"
                      target="_blank"
                    />
<<<<<<< HEAD
                    <ListItem
                      v-if="api.providers[item.instance_id]?.available && provType == ProviderType.MUSIC"
=======
                    <v-list-item
                      v-if="
                        api.providers[config.instance_id]?.available &&
                          provType == ProviderType.MUSIC
                      "
>>>>>>> 026d2700
                      :title="$t('settings.sync')"
                      prepend-icon="mdi-sync"
                      @click="api.startSync(undefined, [item.instance_id])"
                    />
                    <ListItem
                      v-if="
<<<<<<< HEAD
                        !api.providerManifests[item.domain].builtin &&
                        !api.providerManifests[item.domain].load_by_default
=======
                        !api.providerManifests[config.domain].builtin &&
                          !api.providerManifests[config.domain].load_by_default
>>>>>>> 026d2700
                      "
                      :title="$t('settings.delete')"
                      prepend-icon="mdi-delete"
                      @click="removeProvider(item.instance_id)"
                    />
                    <ListItem
                      :title="$t('settings.reload')"
                      prepend-icon="mdi-refresh"
                      @click="reloadProvider(item.instance_id)"
                    />
                  </v-list>
                </v-menu>
              </div>
            </template>
          </ListItem>
        </RecycleScroller>
      </v-container>
    </v-card>
  </v-container>
</template>

<script setup lang="ts">
import { ref } from 'vue';
import 'vue-virtual-scroller/dist/vue-virtual-scroller.css';
import { RecycleScroller } from 'vue-virtual-scroller';
import { api } from '@/plugins/api';
import { EventType, ProviderConfig, ProviderManifest, ProviderType } from '@/plugins/api/interfaces';
import ProviderIcon from '@/components/ProviderIcon.vue';
import { computed, onBeforeUnmount, watch } from 'vue';
import { useRouter } from 'vue-router';
import ButtonIcon from '@/components/ButtonIcon.vue';
import ListItem from '@/components/ListItem.vue';

// global refs
const router = useRouter();

// local refs
const providerConfigs = ref<ProviderConfig[]>([]);

// computed properties
const availableProviders = computed(() => {
  // providers available for setup
  // filter out hidden providers
  // filter out providers that are already setup (and multi instance not allowed)
  return Object.values(api.providerManifests)
    .filter(
      (x) =>
        !x.hidden &&
        // provider is either multi instance or does not exist at all
        (x.multi_instance || !providerConfigs.value.find((y) => y.domain == x.domain)),
    )
    .sort((a, b) =>
      (a.name || api.providerManifests[a.domain].name).toUpperCase() >
      (b.name || api.providerManifests[b.domain].name).toUpperCase()
        ? 1
        : -1,
    );
});

// listen for item updates to refresh items when that happens
const unsub = api.subscribe(EventType.PROVIDERS_UPDATED, () => {
  loadItems();
});
onBeforeUnmount(unsub);

// methods
const loadItems = async function () {
  providerConfigs.value = await api.getProviderConfigs();
};

const removeProvider = function (providerInstanceId: string) {
  api.removeProviderConfig(providerInstanceId);
  providerConfigs.value = providerConfigs.value.filter((x) => x.instance_id != providerInstanceId);
};

const editProvider = function (providerInstanceId: string) {
  router.push(`/settings/editprovider/${providerInstanceId}`);
};

const addProvider = function (provider: ProviderManifest) {
  router.push(`/settings/addprovider/${provider.domain}`);
};

const toggleEnabled = function (config: ProviderConfig) {
  config.enabled = !config.enabled;
  api.saveProviderConfig(
    config.domain,
    {
      enabled: config.enabled,
    },
    config.instance_id,
  );
};

const reloadProvider = function (providerInstanceId: string) {
  api
    .getData('config/providers/reload', {
      instance_id: providerInstanceId,
    })
    .catch((err) => alert(err));
};

// watchers
watch(
  () => api.providers,
  (val) => {
    if (val) loadItems();
  },
  { immediate: true },
);
</script>

<style>
.titlebar {
  padding: 10px 0px;
}
</style><|MERGE_RESOLUTION|>--- conflicted
+++ resolved
@@ -1,71 +1,14 @@
 <template>
-  <v-container>
-    <!-- show alert if no music providers configured-->
-    <!-- show section per providertype -->
-    <v-card v-for="provType in ProviderType" :key="provType" style="margin-bottom: 10px">
-      <v-toolbar color="transparent" density="compact" class="titlebar">
-        <template #title>
-          <h2 class="line-clamp-1">{{ $t(`settings.${provType}providers`) }}</h2>
-        </template>
-        <template #append>
-          <!-- ADD provider button + contextmenu -->
-          <v-menu v-if="availableProviders.filter((x) => x.type == provType).length">
-            <template #activator="{ props }">
-              <v-btn variant="text" v-bind="props">
-                {{ $t('settings.add_new') }}
-              </v-btn>
-            </template>
-
-            <v-card density="compact">
-              <ListItem
-                v-for="provider in availableProviders.filter((x) => x.type == provType)"
-                :key="provider.domain"
-                density="compact"
-                style="padding-top: 0; padding-bottom: 0; margin-bottom: 0"
-                :title="provider.name"
-                @click="addProvider(provider)"
-              >
-                <template #prepend>
-                  <provider-icon :domain="provider.domain" :size="26" class="media-thumb" style="margin-left: 10px" />
-                </template>
-              </ListItem>
-            </v-card>
-          </v-menu>
-        </template>
-      </v-toolbar>
-      <v-divider />
-
-      <!-- alert if no providers configured -->
-      <v-alert
-        v-if="
-          provType == ProviderType.MUSIC &&
-          providerConfigs.filter(
-            (x) =>
-              x.type == ProviderType.MUSIC &&
-              x.domain in api.providerManifests &&
-              !api.providerManifests[x.domain].hidden,
-          ).length == 0
-        "
-        color="primary"
-        theme="dark"
-        icon="mdi-radio-tower"
-        prominent
+  <section>
+    <v-card-text style="margin-right: 15px">
+      <!-- show alert if no music providers configured-->
+
+      <!-- show section per providertpe -->
+      <v-card
+        v-for="provType in ProviderType"
+        :key="provType"
         style="margin-bottom: 15px"
       >
-<<<<<<< HEAD
-        <b>{{ $t('settings.no_providers') }}</b>
-        <br />
-        {{ $t('settings.no_providers_detail') }}
-      </v-alert>
-
-      <v-container>
-        <RecycleScroller
-          v-slot="{ item }"
-          :items="providerConfigs.filter((x) => x.type == provType)"
-          :item-size="60"
-          key-field="instance_id"
-          page-mode
-=======
         <v-toolbar
           :title="$t(`settings.${provType}providers`)"
           density="compact"
@@ -125,71 +68,39 @@
           icon="mdi-radio-tower"
           prominent
           style="margin-bottom: 15px"
->>>>>>> 026d2700
         >
-          <ListItem
-            link
-            density="compact"
-            @click="editProvider(item.instance_id)"
-            v-hold="
-              () => {
-                editProvider(item.instance_id);
-              }
-            "
-          >
-            <template #prepend>
-              <provider-icon :domain="item.domain" :size="'40px'" class="listitem-media-thumb" />
-            </template>
-
-<<<<<<< HEAD
-            <!-- title -->
-            <template #title>
-              <div class="line-clamp-1">{{ item.name || api.providerManifests[item.domain].name }}</div>
-            </template>
-
-            <!-- subtitle -->
-            <template #subtitle>
-              <div class="line-clamp-1">{{ api.providerManifests[item.domain].description }}</div></template
-            >
-            <!-- append -->
-            <template #append>
-              <div>
-                <!-- start -->
-                <div v-if="api.syncTasks.value.filter((x) => x.provider_instance == item.instance_id).length > 0">
-                  <v-tooltip location="top end" origin="end center">
-                    <template #activator="{ props: tooltip }">
-                      <ButtonIcon v-bind="tooltip">
-                        <v-icon v-bind="tooltip" color="grey"> mdi-sync </v-icon>
-                      </ButtonIcon>
-                    </template>
-                    <span>{{ $t('settings.sync_running') }}</span>
-                  </v-tooltip>
-                </div>
-
-                <!-- provider disabled -->
-                <div v-if="!item.enabled">
-                  <v-tooltip location="top end" origin="end center">
-                    <template #activator="{ props: tooltip }">
-                      <ButtonIcon v-bind="tooltip">
-                        <v-icon v-bind="tooltip" color="grey"> mdi-cancel </v-icon>
-                      </ButtonIcon>
-                    </template>
-                    <span>{{ $t('settings.provider_disabled') }}</span>
-                  </v-tooltip>
-                </div>
-
-                <!-- provider has errors -->
-                <div v-else-if="item.last_error">
-                  <v-tooltip location="top end" origin="end center">
-                    <template #activator="{ props: tooltip }">
-                      <ButtonIcon v-bind="tooltip">
-                        <v-icon v-bind="tooltip" color="red"> mdi-alert-circle </v-icon>
-                      </ButtonIcon>
-                    </template>
-                    <span>{{ item.last_error }}</span>
-                  </v-tooltip>
-                </div>
-=======
+          <b>{{ $t("settings.no_providers") }}</b>
+          <br />
+          {{ $t("settings.no_providers_detail") }}
+        </v-alert>
+        <v-list-item
+          v-for="config in providerConfigs
+            .filter(
+              (x) =>
+                x.type == provType &&
+                x.domain in api.providerManifests &&
+                !api.providerManifests[x.domain].hidden
+            )
+            .sort((a, b) =>
+              (a.name || api.providerManifests[a.domain].name).toUpperCase() >
+              (b.name || api.providerManifests[b.domain].name).toUpperCase()
+                ? 1
+                : -1
+            )"
+          :key="config.instance_id"
+          :title="config.name || api.providerManifests[config.domain].name"
+          :subtitle="api.providerManifests[config.domain].description"
+          @click="editProvider(config.instance_id)"
+        >
+          <template #prepend>
+            <provider-icon
+              :domain="config.domain"
+              :size="'40px'"
+              class="listitem-thumb"
+              style="margin-left: -5px"
+            />
+          </template>
+
           <template #append>
             <div class="listitem-actions">
               <!-- sync task running -->
@@ -280,101 +191,93 @@
                   <span>{{ $t("settings.not_loaded") }}</span>
                 </v-tooltip>
               </div>
->>>>>>> 026d2700
-
-                <!-- loading (provider not yet available) -->
-                <div v-else-if="!api.providers[item.instance_id]?.available">
-                  <v-tooltip location="top end" origin="end center">
-                    <template #activator="{ props: tooltip }">
-                      <ButtonIcon v-bind="tooltip">
-                        <v-icon icon="mdi-timer-sand" />
-                      </ButtonIcon>
-                    </template>
-                    <span>{{ $t('settings.not_loaded') }}</span>
-                  </v-tooltip>
-                </div>
-                <!-- end -->
-                <!-- contextmenu-->
+
+              <!-- contextmenu-->
+              <div class="listitem-action">
                 <v-menu location="bottom end">
                   <template #activator="{ props }">
-                    <ButtonIcon v-bind="props">
-                      <v-icon icon="mdi-dots-vertical" />
-                    </ButtonIcon>
-                  </template>
+                    <v-btn
+                      color="grey-darken-1"
+                      icon="mdi-dots-vertical"
+                      variant="text"
+                      v-bind="props"
+                      size="x-large"
+                      style="margin-right: -70px"
+                    />
+                  </template>
+
                   <v-list>
-                    <ListItem
+                    <v-list-item
                       :title="$t('settings.configure')"
                       prepend-icon="mdi-cog"
-                      @click="editProvider(item.instance_id)"
-                    />
-                    <ListItem
-                      :title="item.enabled ? $t('settings.disable') : $t('settings.enable')"
+                      @click="editProvider(config.instance_id)"
+                    />
+                    <v-list-item
+                      :title="
+                        config.enabled
+                          ? $t('settings.disable')
+                          : $t('settings.enable')
+                      "
                       prepend-icon="mdi-cancel"
-                      :disabled="api.providerManifests[item.domain].builtin"
-                      @click="toggleEnabled(item)"
-                    />
-                    <ListItem
-                      v-if="api.providerManifests[item.domain].documentation"
+                      :disabled="api.providerManifests[config.domain].builtin"
+                      @click="toggleEnabled(config)"
+                    />
+                    <v-list-item
+                      v-if="api.providerManifests[config.domain].documentation"
                       :title="$t('settings.documentation')"
                       prepend-icon="mdi-bookshelf"
-                      :href="api.providerManifests[item.domain].documentation"
+                      :href="api.providerManifests[config.domain].documentation"
                       target="_blank"
                     />
-<<<<<<< HEAD
-                    <ListItem
-                      v-if="api.providers[item.instance_id]?.available && provType == ProviderType.MUSIC"
-=======
                     <v-list-item
                       v-if="
                         api.providers[config.instance_id]?.available &&
                           provType == ProviderType.MUSIC
                       "
->>>>>>> 026d2700
                       :title="$t('settings.sync')"
                       prepend-icon="mdi-sync"
-                      @click="api.startSync(undefined, [item.instance_id])"
-                    />
-                    <ListItem
+                      @click="api.startSync(undefined, [config.instance_id])"
+                    />
+                    <v-list-item
                       v-if="
-<<<<<<< HEAD
-                        !api.providerManifests[item.domain].builtin &&
-                        !api.providerManifests[item.domain].load_by_default
-=======
                         !api.providerManifests[config.domain].builtin &&
                           !api.providerManifests[config.domain].load_by_default
->>>>>>> 026d2700
                       "
                       :title="$t('settings.delete')"
                       prepend-icon="mdi-delete"
-                      @click="removeProvider(item.instance_id)"
-                    />
-                    <ListItem
+                      @click="removeProvider(config.instance_id)"
+                    />
+                    <v-list-item
                       :title="$t('settings.reload')"
                       prepend-icon="mdi-refresh"
-                      @click="reloadProvider(item.instance_id)"
+                      @click="reloadProvider(config.instance_id)"
                     />
                   </v-list>
                 </v-menu>
               </div>
-            </template>
-          </ListItem>
-        </RecycleScroller>
-      </v-container>
-    </v-card>
-  </v-container>
+            </div>
+          </template>
+        </v-list-item>
+        <br />
+      </v-card>
+    </v-card-text>
+  </section>
 </template>
 
 <script setup lang="ts">
-import { ref } from 'vue';
-import 'vue-virtual-scroller/dist/vue-virtual-scroller.css';
-import { RecycleScroller } from 'vue-virtual-scroller';
-import { api } from '@/plugins/api';
-import { EventType, ProviderConfig, ProviderManifest, ProviderType } from '@/plugins/api/interfaces';
-import ProviderIcon from '@/components/ProviderIcon.vue';
-import { computed, onBeforeUnmount, watch } from 'vue';
-import { useRouter } from 'vue-router';
-import ButtonIcon from '@/components/ButtonIcon.vue';
-import ListItem from '@/components/ListItem.vue';
+import { ref } from "vue";
+import "vue-virtual-scroller/dist/vue-virtual-scroller.css";
+
+import { api } from "@/plugins/api";
+import {
+  EventType,
+  ProviderConfig,
+  ProviderManifest,
+  ProviderType,
+} from "@/plugins/api/interfaces";
+import ProviderIcon from "@/components/ProviderIcon.vue";
+import { computed, onBeforeUnmount, watch } from "vue";
+import { useRouter } from "vue-router";
 
 // global refs
 const router = useRouter();
@@ -392,13 +295,13 @@
       (x) =>
         !x.hidden &&
         // provider is either multi instance or does not exist at all
-        (x.multi_instance || !providerConfigs.value.find((y) => y.domain == x.domain)),
+        (x.multi_instance || !providerConfigs.value.find((y) => y.domain == x.domain))
     )
     .sort((a, b) =>
       (a.name || api.providerManifests[a.domain].name).toUpperCase() >
       (b.name || api.providerManifests[b.domain].name).toUpperCase()
         ? 1
-        : -1,
+        : -1
     );
 });
 
@@ -415,7 +318,9 @@
 
 const removeProvider = function (providerInstanceId: string) {
   api.removeProviderConfig(providerInstanceId);
-  providerConfigs.value = providerConfigs.value.filter((x) => x.instance_id != providerInstanceId);
+  providerConfigs.value = providerConfigs.value.filter(
+    (x) => x.instance_id != providerInstanceId
+  );
 };
 
 const editProvider = function (providerInstanceId: string) {
@@ -433,13 +338,13 @@
     {
       enabled: config.enabled,
     },
-    config.instance_id,
+    config.instance_id
   );
 };
 
 const reloadProvider = function (providerInstanceId: string) {
   api
-    .getData('config/providers/reload', {
+    .getData("config/providers/reload", {
       instance_id: providerInstanceId,
     })
     .catch((err) => alert(err));
@@ -451,12 +356,8 @@
   (val) => {
     if (val) loadItems();
   },
-  { immediate: true },
+  { immediate: true }
 );
 </script>
 
-<style>
-.titlebar {
-  padding: 10px 0px;
-}
-</style>+<style scoped></style>