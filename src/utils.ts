import { Artist, BrowseFolder, ItemMapping, Player, PlayerType } from '@/plugins/api/interfaces';
<<<<<<< HEAD
import Color from 'color';
//@ts-ignore
import ColorThief from 'colorthief';
const colorThief = new ColorThief();
=======
//@ts-ignore
>>>>>>> ddd48edd

/* eslint-disable @typescript-eslint/no-explicit-any */
export const parseBool = (val: string | boolean) => {
  if (val == undefined) return false;
  if (!val) return false;
  if (typeof val === 'boolean') return val;
  return !!JSON.parse(String(val).toLowerCase());
};

export const formatDuration = function (totalSeconds: number) {
  totalSeconds = Math.floor(totalSeconds); // round to whole seconds
  const hours = Math.floor(totalSeconds / 3600);
  const minutes = Math.floor((totalSeconds - hours * 3600) / 60);
  const seconds = totalSeconds - hours * 3600 - minutes * 60;
  let hoursStr = hours.toString();
  let minutesStr = minutes.toString();
  let secondsStr = seconds.toString();
  if (hours < 10) {
    hoursStr = '0' + hours;
  }
  if (minutes < 10) {
    minutesStr = '0' + minutes;
  }
  if (seconds < 10) {
    secondsStr = '0' + seconds;
  }
  if (hoursStr === '00') {
    return minutesStr + ':' + secondsStr;
  } else {
    return hoursStr + ':' + minutesStr + ':' + secondsStr;
  }
};

export const truncateString = function (str: string, num: number) {
  if (!str) return '';
  // If the length of str is less than or equal to num
  // just return str--don't truncate it.
  if (str.length <= num) {
    return str;
  }
  // Return str truncated with '...' concatenated to the end of str.
  return str.slice(0, num) + '...';
};

export const isColorDark = function (hexColor: string) {
  if (hexColor.includes('var')) {
    hexColor = getComputedStyle(document.documentElement).getPropertyValue(hexColor);
  }
  let r = 0;
  let g = 0;
  let b = 0;
  if (hexColor.includes('rgb(')) {
    const parts = hexColor.split('(')[1].split(')')[0].split(',');
    r = parseInt(parts[0]);
    g = parseInt(parts[1]);
    b = parseInt(parts[2]);
  } else {
    const c = hexColor.substring(1); // strip #
    const rgb = parseInt(c, 16); // convert rrggbb to decimal
    r = (rgb >> 16) & 0xff; // extract red
    g = (rgb >> 8) & 0xff; // extract green
    b = (rgb >> 0) & 0xff; // extract blue
  }
  const luma = 0.2126 * r + 0.7152 * g + 0.0722 * b; // per ITU-R BT.709

  return luma < 128;
};

export const kebabize = (str: string) => {
  return str
    .split('')
    .map((letter, idx) => {
      return letter.toUpperCase() === letter ? `${idx !== 0 ? '-' : ''}${letter.toLowerCase()}` : letter;
    })
    .join('');
};

export const getArtistsString = function (artists: Array<Artist | ItemMapping>, size?: number) {
  if (!artists) return '';
  if (size)
    return artists
      .slice(0, size)
      .map((x) => {
        return x.name;
      })
      .join(' | ');
  return artists
    .map((x) => {
      return x.name;
    })
    .join(' | ');
};

export const getBrowseFolderName = function (browseItem: BrowseFolder, t: any) {
  let browseTitle = '';
  if (browseItem?.name && browseItem?.label) {
    browseTitle = `${browseItem.name}: ${t(browseItem?.label)}`;
  } else if (browseItem?.name) {
    browseTitle = browseItem.name;
  } else if (browseItem?.label) {
    browseTitle = t(browseItem?.label);
  } else {
    browseTitle = browseItem.path || '';
  }
  return browseTitle;
};

export const getPlayerName = function (player: Player, truncate = 26) {
  if (!player) return '';
  if (player.type != PlayerType.GROUP && player.group_childs.length > 1) {
    // create pretty name for syncgroup (e.g. playername +2)
<<<<<<< HEAD
    // TODO: move to APi and only count available players
    return `${truncateString(player.display_name, truncate - 3)} +${player.group_childs.length}`;
=======
    // TODO: move to API and only count available players
    return `${truncateString(player.display_name, truncate - 3)} +${player.group_childs.length-1}`;
>>>>>>> ddd48edd
  }
  return truncateString(player.display_name, truncate);
};

export const numberRange = function (start: number, end: number): number[] {
  return Array(end - start + 1)
    .fill(start)
    .map((x, y) => x + y);
<<<<<<< HEAD
};

//Get correct colour
type RGBColor = [number, number, number];

export interface ColorCoverPalette {
  [key: number]: string;
  lightColor: string;
  darkColor: string;
}

export function getContrastingTextColor(hexColor: string): string {
  hexColor = hexColor.replace('#', '');
  if (hexColor.length === 3) {
    hexColor = hexColor
      .split('')
      .map((hex) => hex + hex)
      .join('');
  }

  const r = parseInt(hexColor.substr(0, 2), 16);
  const g = parseInt(hexColor.substr(2, 2), 16);
  const b = parseInt(hexColor.substr(4, 2), 16);

  const luminance = (0.299 * r + 0.587 * g + 0.114 * b) / 255;
  if (luminance > 0.7) {
    return '#000000';
  } else {
    return '#FFFFFF';
  }
}

export function getContrastRatio(color1: string, color2: string): number {
  const c1 = Color(color1);
  const c2 = Color(color2);
  return c1.contrast(c2);
}

export function rgbToHex(rgb: RGBColor): string {
  const [red, green, blue] = rgb;
  const hex = `#${red.toString(16).padStart(2, '0')}${green.toString(16).padStart(2, '0')}${blue
    .toString(16)
    .padStart(2, '0')}`;
  return hex;
}

export function findLightColor(colors: RGBColor[]): string {
  let mostPleasantColor = '';
  let highestContrastRatio = 0;

  colors.forEach((rgb) => {
    const hexColor = rgbToHex(rgb);
    const contrastRatio = getContrastRatio('#000000', hexColor);

    if (
      (contrastRatio > highestContrastRatio && contrastRatio >= 7) ||
      (contrastRatio > highestContrastRatio && contrastRatio >= highestContrastRatio * 0.7)
    ) {
      highestContrastRatio = contrastRatio;
      mostPleasantColor = hexColor;
    }
  });
  return mostPleasantColor;
}

export function findDarkColor(colors: RGBColor[]): string {
  let mostPleasantColor = '';
  let highestContrastRatio = 0;
  const maxContrastRatio = 17.35;

  colors.forEach((rgb) => {
    const hexColor = rgbToHex(rgb);
    const contrastRatio = getContrastRatio('#fff', hexColor);
    //console.log(`${contrastRatio}:${rgb}`);
    if (maxContrastRatio >= contrastRatio) {
      if (
        (contrastRatio > highestContrastRatio && contrastRatio >= 7) ||
        (contrastRatio > highestContrastRatio && contrastRatio >= highestContrastRatio * 0.7)
      ) {
        highestContrastRatio = contrastRatio;
        mostPleasantColor = hexColor;
      }
    }
  });
  return mostPleasantColor;
}

export function getColorCode(img: HTMLImageElement): ColorCoverPalette {
  const colorThief = new ColorThief();
  const colorNumberPalette: RGBColor[] = colorThief.getPalette(img, 5);
  const colorHexPalette: string[] = colorNumberPalette.map((color) => rgbToHex(color));

  return {
    0: colorHexPalette[0],
    1: colorHexPalette[1],
    2: colorHexPalette[2],
    3: colorHexPalette[3],
    4: colorHexPalette[4],
    lightColor: findLightColor(colorNumberPalette),
    darkColor: findDarkColor(colorNumberPalette),
  };
}

export function getValueFromSources(isAvailabe: any, sources: string | any[]) {
  if (isAvailabe) {
    return isAvailabe;
  }

  for (const element of sources) {
    const source = element;
    const expression = source[0];
    const valueIfTrue = source[1];
    const valueIfFalse = source[2];

    if (expression) {
      return valueIfTrue;
    } else if (valueIfFalse !== undefined) {
      return valueIfFalse;
    }
  }

  return undefined;
}
=======
};
>>>>>>> ddd48edd
<|MERGE_RESOLUTION|>--- conflicted
+++ resolved
@@ -1,12 +1,9 @@
 import { Artist, BrowseFolder, ItemMapping, Player, PlayerType } from '@/plugins/api/interfaces';
-<<<<<<< HEAD
+
 import Color from 'color';
 //@ts-ignore
 import ColorThief from 'colorthief';
 const colorThief = new ColorThief();
-=======
-//@ts-ignore
->>>>>>> ddd48edd
 
 /* eslint-disable @typescript-eslint/no-explicit-any */
 export const parseBool = (val: string | boolean) => {
@@ -118,13 +115,8 @@
   if (!player) return '';
   if (player.type != PlayerType.GROUP && player.group_childs.length > 1) {
     // create pretty name for syncgroup (e.g. playername +2)
-<<<<<<< HEAD
-    // TODO: move to APi and only count available players
-    return `${truncateString(player.display_name, truncate - 3)} +${player.group_childs.length}`;
-=======
     // TODO: move to API and only count available players
     return `${truncateString(player.display_name, truncate - 3)} +${player.group_childs.length-1}`;
->>>>>>> ddd48edd
   }
   return truncateString(player.display_name, truncate);
 };
@@ -133,7 +125,6 @@
   return Array(end - start + 1)
     .fill(start)
     .map((x, y) => x + y);
-<<<<<<< HEAD
 };
 
 //Get correct colour
@@ -256,7 +247,4 @@
   }
 
   return undefined;
-}
-=======
-};
->>>>>>> ddd48edd
+}