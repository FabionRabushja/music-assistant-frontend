<template>
  <v-app-bar :elevation="0" class="main-app-bar">
    <template #prepend>
      <v-menu location="bottom end">
        <template #activator="{ props }">
<<<<<<< HEAD
          <Button icon v-bind="props" @click="store.showNavigationMenu = !store.showNavigationMenu">
            <v-icon> mdi-playlist-play </v-icon>
          </Button>
=======
          <v-btn class="buttonicon" variant="plain" :ripple="false" :icon="true" v-bind="props" @click="store.showNavigationMenu = !store.showNavigationMenu">
            <v-icon> mdi-playlist-play </v-icon>
          </v-btn>
>>>>>>> ddd48edd
        </template>
      </v-menu>
    </template>

    <v-app-bar-title class="main-app-bar-content">
      <h1>{{ heading.subTitle }}</h1>
    </v-app-bar-title>

    <template #append>
      <!-- eslint-disable vue/no-template-shadow -->
      <div>
        <v-tooltip location="top end" origin="end center">
          <template #activator="{ props: tooltip }">
            <v-progress-circular
              v-if="api.syncTasks.value.length > 0 || api.fetchesInProgress.value.length > 0"
              indeterminate
              v-bind="tooltip"
            />
          </template>
          <span v-if="api.syncTasks.value.length > 0">{{ $t('sync_running') }}</span>
          <span v-else>{{ $t('loading') }}</span>
        </v-tooltip>
        <v-menu location="bottom end">
          <template #activator="{ props }">
<<<<<<< HEAD
            <Button
              v-if="store.topBarContextMenuItems.length > 0"
              icon
              style="height: 50px; height: 38px !important"
              v-bind="props"
            >
              <v-icon icon="mdi-dots-vertical" />
            </Button>
          </template>
          <v-list>
            <ListItem
=======
            <v-btn class="buttonicon" variant="plain" :ripple="false" :icon="true"
              v-if="store.topBarContextMenuItems.length > 0"
              style="height: 50px; height: 38px !important;margin-right: -14px;"
              v-bind="props"
            >
              <v-icon icon="mdi-dots-vertical" />
          </v-btn>
          </template>
          <v-list>
            <v-list-item class="list-item-main"
>>>>>>> ddd48edd
              v-for="(item, index) in store.topBarContextMenuItems"
              :key="index"
              :title="$t(item.label, item.labelArgs)"
              @click="item.action ? item.action() : ''"
            >
              <template #prepend>
                <v-avatar :icon="item.icon" />
              </template>
            </ListItem>
          </v-list>
        </v-menu>
      </div>
    </template>
  </v-app-bar>
</template>

<script setup lang="ts">
import { computed } from 'vue';
import { useRouter } from 'vue-router';
import { store } from '@/plugins/store';
import { api } from '@/plugins/api';
import { useI18n } from 'vue-i18n';
<<<<<<< HEAD
import Button from '@/components/mods/Button.vue';
import ListItem from '@/components/mods/ListItem.vue';
=======

>>>>>>> ddd48edd

const router = useRouter();
const { t } = useI18n();

interface Heading {
  mainTitle: string;
  // eslint-disable-next-line @typescript-eslint/ban-types
  mainLink?: Function;
  subTitle?: string;
}

const heading = computed<Heading>(() => {
  // we create a (two level only) breadcrumb in the title/header
  // based on the route and loaded item

  if (router.currentRoute.value.name == 'home') {
    // home
    return {
      mainTitle: t('mass'),
      subTitle: t('home'),
    };
  }
  if (router.currentRoute.value.path.includes('settings')) {
    // home
    return {
      mainTitle: t('mass'),
      subTitle: t('settings.settings'),
    };
  }

  if (router.currentRoute.value.name != 'home' && !store.topBarTitle) {
    // root page, like settings, albums, artists etc.
    return {
      mainTitle: t('mass'),
      mainLink: () => {
        router.push({ name: 'home' });
      },
      subTitle: t(router.currentRoute.value.name!.toString()),
    };
  }
  if (router.currentRoute.value.name != 'home' && store.topBarTitle) {
    // item details from root level (e.g. artists --> artist)
    if (prevRoute.value && router.currentRoute.value.path.includes(prevRoute.value.path)) {
      // previous route exists, prefer that for the breadcrumb link
      // to keep history like scroll position
      return {
        mainTitle: t(prevRoute.value.name.replace('home', 'mass')),
        mainLink: () => {
          backButton();
        },
        subTitle: store.topBarTitle,
      };
    }
    // extract parent from path
    const parent = router.currentRoute.value.path.split('/')[1];
    return {
      mainTitle: t(parent),
      mainLink: () => {
        router.push(`/${parent}`);
      },
      subTitle: store.topBarTitle,
    };
  }
  if (router.currentRoute.value) {
    return {
      mainTitle: t(router.currentRoute.value.name!.toString()),
    };
  }
  return {
    // fallback if everything else fails...
    mainTitle: t('mass'),
  };
});

const prevRoute = computed(() => {
  if (store.prevRoutes.length > 0) {
    const prev = store.prevRoutes[store.prevRoutes.length - 1];
    return prev;
  }
  return undefined;
});

const backButton = function () {
  const prevRoute = store.prevRoutes.pop();
  if (prevRoute) {
    prevRoute.params['backnav'] = 'true';
    router.replace(prevRoute).then(() => {
      setTimeout(() => {
        window.scrollTo(0, prevRoute.meta.scrollPos || 0);
      }, 400);
    });
  }
};
</script>

<style>
.main-app-bar {
  height: 80px;
  padding-left: 0;
  padding-right: 0;
  background: linear-gradient(rgb(var(--v-theme-surface)) 73.79%, rgba(var(--v-theme-surface), 0) 96%) !important;
<<<<<<< HEAD
}

.search-text-input {
  align-items: center;
  padding: 10px 10px 10px 12px;
}

.main-app-bar > div.v-toolbar__content {
  height: 55px !important;
}

=======
}

.search-text-input {
  align-items: center;
  padding: 10px 10px 10px 12px;
}

.main-app-bar > div.v-toolbar__content {
  height: 55px !important;
}

>>>>>>> ddd48edd
.main-app-bar > div > div.v-toolbar__append {
  flex: none;
}
</style><|MERGE_RESOLUTION|>--- conflicted
+++ resolved
@@ -3,15 +3,9 @@
     <template #prepend>
       <v-menu location="bottom end">
         <template #activator="{ props }">
-<<<<<<< HEAD
           <Button icon v-bind="props" @click="store.showNavigationMenu = !store.showNavigationMenu">
             <v-icon> mdi-playlist-play </v-icon>
           </Button>
-=======
-          <v-btn class="buttonicon" variant="plain" :ripple="false" :icon="true" v-bind="props" @click="store.showNavigationMenu = !store.showNavigationMenu">
-            <v-icon> mdi-playlist-play </v-icon>
-          </v-btn>
->>>>>>> ddd48edd
         </template>
       </v-menu>
     </template>
@@ -36,7 +30,6 @@
         </v-tooltip>
         <v-menu location="bottom end">
           <template #activator="{ props }">
-<<<<<<< HEAD
             <Button
               v-if="store.topBarContextMenuItems.length > 0"
               icon
@@ -48,18 +41,7 @@
           </template>
           <v-list>
             <ListItem
-=======
-            <v-btn class="buttonicon" variant="plain" :ripple="false" :icon="true"
-              v-if="store.topBarContextMenuItems.length > 0"
-              style="height: 50px; height: 38px !important;margin-right: -14px;"
-              v-bind="props"
-            >
-              <v-icon icon="mdi-dots-vertical" />
-          </v-btn>
-          </template>
-          <v-list>
-            <v-list-item class="list-item-main"
->>>>>>> ddd48edd
+
               v-for="(item, index) in store.topBarContextMenuItems"
               :key="index"
               :title="$t(item.label, item.labelArgs)"
@@ -82,12 +64,8 @@
 import { store } from '@/plugins/store';
 import { api } from '@/plugins/api';
 import { useI18n } from 'vue-i18n';
-<<<<<<< HEAD
 import Button from '@/components/mods/Button.vue';
 import ListItem from '@/components/mods/ListItem.vue';
-=======
-
->>>>>>> ddd48edd
 
 const router = useRouter();
 const { t } = useI18n();
@@ -189,7 +167,6 @@
   padding-left: 0;
   padding-right: 0;
   background: linear-gradient(rgb(var(--v-theme-surface)) 73.79%, rgba(var(--v-theme-surface), 0) 96%) !important;
-<<<<<<< HEAD
 }
 
 .search-text-input {
@@ -201,19 +178,6 @@
   height: 55px !important;
 }
 
-=======
-}
-
-.search-text-input {
-  align-items: center;
-  padding: 10px 10px 10px 12px;
-}
-
-.main-app-bar > div.v-toolbar__content {
-  height: 55px !important;
-}
-
->>>>>>> ddd48edd
 .main-app-bar > div > div.v-toolbar__append {
   flex: none;
 }
