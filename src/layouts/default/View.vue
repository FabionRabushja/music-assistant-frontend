--- conflicted
+++ resolved
@@ -1,13 +1,8 @@
 <template>
   <v-main id="cont" class="overflow-y-auto" style="height: 0px">
     <navigation-menu />
-<<<<<<< HEAD
-=======
-    <app-bar />
     <add-to-playlist-dialog />
     <play-item-dialog />
->>>>>>> 1b3369ee
-
     <router-view v-slot="{ Component }" app>
       <transition name="fade" mode="out-in">
         <component :is="Component" v-scroll:#cont="onScroll" />
