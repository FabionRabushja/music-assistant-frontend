--- conflicted
+++ resolved
@@ -8,20 +8,8 @@
       } 100%), ${activePlayerQueue?.active ? `url(${backgroundImage})` : undefined};
                                           background-size: cover; background-position: center; border: none;`"
     >
-<<<<<<< HEAD
       <v-toolbar dark color="transparent">
         <v-btn style="margin-left: 16px" icon @click="store.showFullscreenPlayer = false">
-=======
-      <v-toolbar
-        dark
-        color="transparent"
-      >
-        <v-btn
-          style="margin-left: 16px"
-          icon
-          @click="store.showFullscreenPlayer = false"
-        >
->>>>>>> 026d2700
           <v-icon icon="mdi-chevron-down" />
         </v-btn>
         <v-toolbar-title></v-toolbar-title>
@@ -97,36 +85,9 @@
           <!-- subtitle -->
           <!-- track: artists(s) -->
           <div
-<<<<<<< HEAD
             v-if="activePlayerQueue?.active && curQueueItem"
             @click="itemClick((curQueueItem!.media_item as Track).artists[0])"
           >
-=======
-            v-if="
-              activePlayerQueue?.active &&
-                curQueueItem
-            "
-            @click="itemClick((curQueueItem!.media_item as Track).artists[0])"
-          >
-            <!-- track: artists(s) + album -->
-            <h4
-              v-if="
-                curQueueItem.media_item?.media_type == MediaType.TRACK &&
-                  'album' in curQueueItem.media_item &&
-                  curQueueItem.media_item.album
-              "
-              class="subtitle"
-              @click="
-                curQueueItem?.media_item
-                  ? itemClick(curQueueItem.media_item)
-                  : ''
-              "
-            >
-              {{ getArtistsString((curQueueItem.media_item as Track).artists) }}
-              •
-              {{ (curQueueItem.media_item as Track).album.name }}
-            </h4>
->>>>>>> 026d2700
             <!-- track/album falback: artist present -->
             <h4
               v-if="
@@ -148,47 +109,18 @@
               {{ curQueueItem.media_item.metadata.description }}
             </h4>
             <!-- queue empty message -->
-<<<<<<< HEAD
             <h4 v-else-if="activePlayerQueue && activePlayerQueue.items == 0" class="subtitle">
               {{ $t('queue_empty') }}
             </h4>
             <!-- 3rd party source active -->
             <h4 v-else-if="store.selectedPlayer?.active_source != store.selectedPlayer?.player_id" class="subtitle">
               {{ $t('external_source_active', [store.selectedPlayer?.active_source]) }}
-=======
-            <h4
-              v-else-if="activePlayerQueue && activePlayerQueue.items == 0"
-              class="subtitle"
-            >
-              {{ $t("queue_empty") }}
-            </h4>
-            <!-- 3rd party source active -->
-            <h4
-              v-else-if="
-                store.selectedPlayer?.active_source !=
-                  store.selectedPlayer?.player_id
-              "
-              class="subtitle"
-            >
-              {{
-                $t("external_source_active", [
-                  store.selectedPlayer?.active_source,
-                ])
-              }}
->>>>>>> 026d2700
             </h4>
           </div>
         </div>
         <div style="padding-top: 3vh">
           <!-- progress bar -->
-<<<<<<< HEAD
           <PlayerTimeline :is-progress-bar="false" />
-=======
-          <PlayerTimeline
-            :is-progress-bar="false"
-            :is-hidden="false"
-          />
->>>>>>> 026d2700
           <!-- player control buttons -->
           <PlayerExtendedControls
             v-if="getBreakpointValue({ breakpoint: 'bp3', condition: 'lt' })"
