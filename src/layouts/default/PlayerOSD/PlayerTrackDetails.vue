<template>
  <!-- now playing media -->
  <ListItem style="height: auto; width: fit-content; margin: 0px; padding: 0px" lines="two">
    <template #prepend>
      <div
        class="media-thumb player-media-thumb"
        :style="`height: ${getBreakpointValue({ breakpoint: 'phone' }) ? 50 : 64}px; width: ${
          getBreakpointValue({ breakpoint: 'phone' }) ? 50 : 64
        }px; `"
      >
        <PlayerFullscreen :show-fullscreen="store.showFullscreenPlayer" />
        <MediaItemThumb
          v-if="curQueueItem"
          :item="curQueueItem.media_item || curQueueItem"
          style="cursor: pointer"
          @click="store.showFullscreenPlayer = true"
        />
<<<<<<< HEAD
        <v-img v-else :src="iconFallback" style="opacity: 50%" />
=======
        <v-img
          v-else
          height="50"
          :src="iconFallback"
          style="opacity: 50%"
        />
>>>>>>> 026d2700
      </div>
    </template>

    <!-- title -->
    <template #title>
      <span
        v-if="curQueueItem && curQueueItem.media_item"
        style="cursor: pointer"
        @click="curQueueItem?.media_item ? itemClick(curQueueItem.media_item) : ''"
      >
        {{ curQueueItem.media_item.name }}
<<<<<<< HEAD
        <span v-if="'version' in curQueueItem.media_item && curQueueItem.media_item.version"
          >({{ curQueueItem.media_item.version }})</span
        >
=======
        <span
          v-if="
            'version' in curQueueItem.media_item &&
              curQueueItem.media_item.version
          "
        >({{ curQueueItem.media_item.version }})</span>
>>>>>>> 026d2700
      </span>
      <span v-else-if="curQueueItem">
        {{ curQueueItem.name }}
      </span>
      <!-- queue name -->
      <div v-else-if="activePlayerQueue">
        {{ activePlayerQueue?.display_name }}
      </div>
      <!-- player name -->
      <div v-else-if="store.selectedPlayer">
        {{ store.selectedPlayer?.display_name }}
      </div>
    </template>
    <!-- append -->
    <template #append>
      <!-- format -->
      <v-chip
        v-if="curQueueItem?.streamdetails && !getBreakpointValue({ breakpoint: 'phone' }) && showQualityDetailsBtn"
        :disabled="!activePlayerQueue || !activePlayerQueue?.active || activePlayerQueue?.items == 0"
        class="player-track-content-type"
        :style="$vuetify.theme.current.dark ? 'color: #000; background: #fff;' : 'color: #fff; background: #000;'"
        label
        :ripple="false"
        v-bind="props"
      >
        <div class="d-flex justify-center" style="width: 100%">
          {{ curQueueItem?.streamdetails.content_type.toUpperCase() }}
        </div>
      </v-chip>
    </template>
    <!-- subtitle -->
    <template #subtitle>
      <!-- track: artists(s) + album -->
      <div
        v-if="
          curQueueItem &&
            curQueueItem.media_item?.media_type == MediaType.TRACK &&
            'album' in curQueueItem.media_item &&
            curQueueItem.media_item.album &&
            !props.showOnlyArtist
        "
        style="cursor: pointer"
        class="line-clamp-1"
        @click="curQueueItem?.media_item ? itemClick(curQueueItem.media_item) : ''"
      >
        {{ getArtistsString(curQueueItem.media_item.artists) }} •
        {{ curQueueItem.media_item.album.name }}
      </div>
      <!-- track/album falback: artist present -->
      <div
        v-else-if="
          curQueueItem &&
            curQueueItem.media_item &&
            'artists' in curQueueItem.media_item &&
            curQueueItem.media_item.artists.length > 0
        "
        class="line-clamp-1"
        style="cursor: pointer"
        @click="
          curQueueItem?.media_item && 'artists' in curQueueItem.media_item
            ? itemClick(curQueueItem.media_item.artists[0])
            : ''
        "
      >
        {{ curQueueItem.media_item.artists[0].name }}
      </div>
      <!-- radio live metadata -->
<<<<<<< HEAD
      <div class="line-clamp-1" v-else-if="curQueueItem?.streamdetails?.stream_title">
        {{ curQueueItem?.streamdetails?.stream_title }}
      </div>
      <!-- other description -->
      <div class="line-clamp-1" v-else-if="curQueueItem && curQueueItem.media_item?.metadata.description">
        {{ curQueueItem.media_item.metadata.description }}
      </div>
      <!-- queue empty message -->
      <div class="line-clamp-1" v-else-if="activePlayerQueue && activePlayerQueue.items == 0">
        {{ $t('queue_empty') }}
      </div>
      <!-- 3rd party source active -->
      <div class="line-clamp-1" v-else-if="store.selectedPlayer?.active_source != store.selectedPlayer?.player_id">
        {{ $t('external_source_active', [store.selectedPlayer?.active_source]) }}
=======
      <div
        v-else-if="curQueueItem?.streamdetails?.stream_title"
        class="line-clamp-1"
      >
        {{ curQueueItem?.streamdetails?.stream_title }}
      </div>
      <!-- other description -->
      <div
        v-else-if="
          curQueueItem && curQueueItem.media_item?.metadata.description
        "
        class="line-clamp-1"
      >
        {{ curQueueItem.media_item.metadata.description }}
      </div>
      <!-- queue empty message -->
      <div
        v-else-if="activePlayerQueue && activePlayerQueue.items == 0"
        class="line-clamp-1"
      >
        {{ $t("queue_empty") }}
      </div>
      <!-- 3rd party source active -->
      <div
        v-else-if="
          store.selectedPlayer?.active_source != store.selectedPlayer?.player_id
        "
        class="line-clamp-1"
      >
        {{
          $t("external_source_active", [store.selectedPlayer?.active_source])
        }}
>>>>>>> 026d2700
      </div>
    </template>
  </ListItem>
</template>

<script setup lang="ts">
import { computed } from 'vue';

<<<<<<< HEAD
import api from '@/plugins/api';
import { MediaType, MediaItemType, ItemMapping, MobileDeviceType } from '@/plugins/api/interfaces';
import { store } from '@/plugins/store';
import MediaItemThumb from '@/components/MediaItemThumb.vue';
import { getArtistsString } from '@/utils';
import { useRouter } from 'vue-router';
import PlayerFullscreen from './PlayerFullscreen.vue';
import { iconFallback } from '@/components/ProviderIcons.vue';
import { ref } from 'vue';
import { getBreakpointValue } from '@/plugins/breakpoint';
import ListItem from '@/components/ListItem.vue';
=======
import api from "@/plugins/api";
import {
  MediaType,
  MediaItemType,
  ItemMapping,
} from "@/plugins/api/interfaces";
import { store } from "@/plugins/store";
import MediaItemThumb from "@/components/MediaItemThumb.vue";
import { getArtistsString } from "@/utils";
import { useRouter } from "vue-router";
import PlayerFullscreen from "./PlayerFullscreen.vue";
import { iconFallback } from "@/components/ProviderIcons.vue";
>>>>>>> 026d2700

const router = useRouter();

// properties
interface Props {
  showOnlyArtist?: boolean;
  showQualityDetailsBtn?: boolean;
}

const props = withDefaults(defineProps<Props>(), {
  showOnlyArtist: false,
  showQualityDetailsBtn: true,
});

//ref
const showOverlay = ref(false);

// computed properties
const activePlayerQueue = computed(() => {
  if (store.selectedPlayer) {
    return api.queues[store.selectedPlayer.active_source];
  }
  return undefined;
});
const curQueueItem = computed(() => {
  if (activePlayerQueue.value) return activePlayerQueue.value.current_item;
  return undefined;
});

// methods
const itemClick = function (item: MediaItemType | ItemMapping) {
  router.push({
    name: item.media_type,
    params: { itemId: item.item_id, provider: item.provider },
  });
};
</script>

<style>
.player-media-thumb {
  margin-right: 10px;
}

.player-track-content-type {
  height: 20px !important;
  padding: 5px !important;
  padding-right: 9px !important;
  padding-left: 9px !important;
  font-weight: 500;
  font-size: 10px !important;
  letter-spacing: 0.1em;
  border-radius: 2px;
  margin-left: 16px;
}
</style><|MERGE_RESOLUTION|>--- conflicted
+++ resolved
@@ -15,16 +15,7 @@
           style="cursor: pointer"
           @click="store.showFullscreenPlayer = true"
         />
-<<<<<<< HEAD
         <v-img v-else :src="iconFallback" style="opacity: 50%" />
-=======
-        <v-img
-          v-else
-          height="50"
-          :src="iconFallback"
-          style="opacity: 50%"
-        />
->>>>>>> 026d2700
       </div>
     </template>
 
@@ -36,18 +27,9 @@
         @click="curQueueItem?.media_item ? itemClick(curQueueItem.media_item) : ''"
       >
         {{ curQueueItem.media_item.name }}
-<<<<<<< HEAD
         <span v-if="'version' in curQueueItem.media_item && curQueueItem.media_item.version"
           >({{ curQueueItem.media_item.version }})</span
         >
-=======
-        <span
-          v-if="
-            'version' in curQueueItem.media_item &&
-              curQueueItem.media_item.version
-          "
-        >({{ curQueueItem.media_item.version }})</span>
->>>>>>> 026d2700
       </span>
       <span v-else-if="curQueueItem">
         {{ curQueueItem.name }}
@@ -115,7 +97,6 @@
         {{ curQueueItem.media_item.artists[0].name }}
       </div>
       <!-- radio live metadata -->
-<<<<<<< HEAD
       <div class="line-clamp-1" v-else-if="curQueueItem?.streamdetails?.stream_title">
         {{ curQueueItem?.streamdetails?.stream_title }}
       </div>
@@ -130,40 +111,6 @@
       <!-- 3rd party source active -->
       <div class="line-clamp-1" v-else-if="store.selectedPlayer?.active_source != store.selectedPlayer?.player_id">
         {{ $t('external_source_active', [store.selectedPlayer?.active_source]) }}
-=======
-      <div
-        v-else-if="curQueueItem?.streamdetails?.stream_title"
-        class="line-clamp-1"
-      >
-        {{ curQueueItem?.streamdetails?.stream_title }}
-      </div>
-      <!-- other description -->
-      <div
-        v-else-if="
-          curQueueItem && curQueueItem.media_item?.metadata.description
-        "
-        class="line-clamp-1"
-      >
-        {{ curQueueItem.media_item.metadata.description }}
-      </div>
-      <!-- queue empty message -->
-      <div
-        v-else-if="activePlayerQueue && activePlayerQueue.items == 0"
-        class="line-clamp-1"
-      >
-        {{ $t("queue_empty") }}
-      </div>
-      <!-- 3rd party source active -->
-      <div
-        v-else-if="
-          store.selectedPlayer?.active_source != store.selectedPlayer?.player_id
-        "
-        class="line-clamp-1"
-      >
-        {{
-          $t("external_source_active", [store.selectedPlayer?.active_source])
-        }}
->>>>>>> 026d2700
       </div>
     </template>
   </ListItem>
@@ -172,7 +119,6 @@
 <script setup lang="ts">
 import { computed } from 'vue';
 
-<<<<<<< HEAD
 import api from '@/plugins/api';
 import { MediaType, MediaItemType, ItemMapping, MobileDeviceType } from '@/plugins/api/interfaces';
 import { store } from '@/plugins/store';
@@ -184,20 +130,6 @@
 import { ref } from 'vue';
 import { getBreakpointValue } from '@/plugins/breakpoint';
 import ListItem from '@/components/ListItem.vue';
-=======
-import api from "@/plugins/api";
-import {
-  MediaType,
-  MediaItemType,
-  ItemMapping,
-} from "@/plugins/api/interfaces";
-import { store } from "@/plugins/store";
-import MediaItemThumb from "@/components/MediaItemThumb.vue";
-import { getArtistsString } from "@/utils";
-import { useRouter } from "vue-router";
-import PlayerFullscreen from "./PlayerFullscreen.vue";
-import { iconFallback } from "@/components/ProviderIcons.vue";
->>>>>>> 026d2700
 
 const router = useRouter();
 
