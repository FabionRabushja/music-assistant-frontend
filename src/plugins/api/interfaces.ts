--- conflicted
+++ resolved
@@ -91,16 +91,9 @@
 }
 
 export enum PlayerState {
-<<<<<<< HEAD
-  IDLE = 'idle',
-  PAUSED = 'paused',
-  PLAYING = 'playing',
-  OFF = 'off',
-=======
   IDLE = "idle",
   PAUSED = "paused",
   PLAYING = "playing",
->>>>>>> ddd48edd
 }
 
 export enum PlayerType {
