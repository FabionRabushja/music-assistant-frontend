/* eslint-disable @typescript-eslint/no-explicit-any */
import { createI18n } from "vue-i18n";

/*
 * All i18n resources specified in the plugin `include` option can be loaded
 * at once using the import syntax
 */
import messages from "@intlify/unplugin-vue-i18n/messages";

export const i18n = createI18n({
  legacy: false,
  globalInjection: true,
<<<<<<< HEAD
  locale: navigator.language.split('-')[0],
  fallbackLocale: 'en',
=======
  locale: navigator.language.split("-")[0],
  fallbackLocale: "en",
  missingWarn: false,
  fallbackWarn: false,
  silentTranslationWarn: true,
>>>>>>> 026d2700
  messages,
});<|MERGE_RESOLUTION|>--- conflicted
+++ resolved
@@ -10,15 +10,10 @@
 export const i18n = createI18n({
   legacy: false,
   globalInjection: true,
-<<<<<<< HEAD
   locale: navigator.language.split('-')[0],
   fallbackLocale: 'en',
-=======
-  locale: navigator.language.split("-")[0],
-  fallbackLocale: "en",
   missingWarn: false,
   fallbackWarn: false,
   silentTranslationWarn: true,
->>>>>>> 026d2700
   messages,
 });