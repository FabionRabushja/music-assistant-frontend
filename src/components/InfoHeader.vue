<template>
  <div>
    <v-card
      variant="flat"
      :img="imgGradient"
      style="margin-top: -10px; z-index: 0"
      height="30vh"
      max-height="500px"
      min-height="340px"
    >
      <!-- loading animation -->
      <v-progress-linear v-if="!item" indeterminate />
      <v-img
        width="100%"
        height="100%"
        cover
        class="background-image"
        :src="fanartImage"
        :gradient="
          $vuetify.theme.current.dark
            ? 'to bottom, rgba(0,0,0,.90), rgba(0,0,0,.75)'
            : 'to bottom, rgba(255,255,255,.90), rgba(255,255,255,.75)'
        "
      />
      <v-layout
        v-if="item"
        style="
          margin: 0;
          position: absolute;
          top: 50%;
          -ms-transform: translateY(-50%);
          transform: translateY(-50%);
          padding-left: 15px;
          align-items: center;
          padding-right: 15px;
        "
      >
        <!-- left side: cover image -->
        <div
          v-if="!$vuetify.display.mobile"
          xs5
          pa-5
          style="width: 230px; height: 230px; margin-top: 15px; margin-bottom: 15px; margin-right: 24px"
        >
          <div v-if="item.media_type && (item.media_type == MediaType.ARTIST || 'owner' in item)">
            <v-avatar size="192">
              <MediaItemThumb :item="item" :height="230" :width="230" />
            </v-avatar>
          </div>
          <div v-else>
            <MediaItemThumb :width="230" :item="item" />
          </div>
        </div>

        <div>
          <!-- Main title -->
          <v-card-title>
            {{ item.name }}
          </v-card-title>

          <!-- other details -->
          <div style="padding-bottom: 10px">
            <!-- version -->
            <v-card-subtitle v-if="'version' in item && item.version" class="caption">
              {{ item.version }}
              <!-- explicit icon -->
              <v-tooltip location="bottom">
                <template #activator="{ props }">
                  <v-icon
                    v-if="parseBool(item.metadata.explicit || false)"
                    v-bind="props"
                    icon="mdi-alpha-e-box"
                    width="35"
                  />
                </template>
                <span>{{ $t('tooltip.explicit') }}</span>
              </v-tooltip>
            </v-card-subtitle>

            <!-- item artists -->
            <v-card-subtitle v-if="'artists' in item && item.artists" class="title accent--text">
              <v-icon style="margin-left: -3px; margin-right: 3px" small color="primary" icon="mdi-account-music" />
              <span v-for="(artist, artistindex) in item.artists" :key="artist.item_id">
                <a style="color: accent" @click="artistClick(artist)">{{ artist.name }}</a>
                <span v-if="artistindex + 1 < item.artists.length" :key="artistindex" style="color: accent">{{
                  ' / '
                }}</span>
              </span>
            </v-card-subtitle>

            <!-- album artist -->
            <v-card-subtitle v-if="'artist' in item && item.artist" class="title">
              <v-icon style="margin-left: -3px; margin-right: 3px" small color="primary" icon="mdi-account-music" />
              <a @click="artistClick((item as Album).artist)">{{ item.artist.name }}</a>
            </v-card-subtitle>

            <!-- playlist owner -->
            <v-card-subtitle v-if="'owner' in item && item.owner" class="title">
              <v-icon color="primary" style="margin-left: -3px; margin-right: 3px" small icon="mdi-account-music" />
              <a style="color: primary">{{ item.owner }}</a>
            </v-card-subtitle>

            <v-card-subtitle v-if="'album' in item && item.album">
              <v-icon color="primary" style="margin-left: -3px; margin-right: 3px" small icon="mdi-album" />
              <a style="color: secondary" @click="albumClick((item as Track)?.album)">{{ item.album.name }}</a>
            </v-card-subtitle>
          </div>

          <!-- play/info buttons -->
          <div style="display: flex; margin-left: 14px; padding-bottom: 10px">
            <v-menu location="bottom">
              <!-- eslint-disable vue/no-template-shadow -->
              <template #activator="{ props }">
                <!-- eslint-enable vue/no-template-shadow -->
                <v-btn
                  color="primary"
                  v-bind="props"
                  prepend-icon="mdi-play-circle"
                  :disabled="!store.selectedPlayer?.available || store.blockGlobalPlayMenu"
                >
                  {{ $t('play') }}
                </v-btn>
              </template>

              <v-card min-width="300">
                <v-list lines="one" density="comfortable">
                  <!-- play now -->
<<<<<<< HEAD
                  <ListItem
=======
                  <v-list-item class="list-item-main"
>>>>>>> ddd48edd
                    v-for="menuItem in getPlayMenuItems([item])"
                    :key="menuItem.label"
                    :title="$t(menuItem.label, menuItem.labelArgs)"
                    @click="menuItem.action ? menuItem.action() : ''"
                  >
                    <template #prepend>
                      <v-avatar style="padding-right: 10px">
                        <v-icon :icon="menuItem.icon" />
                      </v-avatar>
                    </template>
                  </ListItem>
                </v-list>
              </v-card>
            </v-menu>

            <v-btn
              v-if="!$vuetify.display.mobile && !item.in_library"
              style="margin-left: 10px"
              color="primary"
              tile
              prepend-icon="mdi-heart-outline"
              @click="api.addItemsToLibrary([item!])"
            >
              {{ $t('add_library') }}
            </v-btn>
            <v-btn
              v-if="!$vuetify.display.mobile && item.in_library"
              style="margin-left: 10px"
              color="primary"
              tile
              prepend-icon="mdi-heart"
              @click="api.removeItemsFromLibrary([item!])"
            >
              {{ $t('remove_library') }}
            </v-btn>
          </div>

          <!-- Description/metadata -->
          <v-card-subtitle
            v-if="shortDescription"
            class="body-2 justify-left"
            style="padding-bottom: 10px; white-space: pre-line; cursor: pointer"
            @click="showFullInfo = !showFullInfo"
          >
            <!-- eslint-disable vue/no-v-html -->
            <div v-html="shortDescription"></div>
            <!-- eslint-enable vue/no-v-html -->
          </v-card-subtitle>

          <!-- genres/tags -->
          <div
            v-if="item && item.metadata.genres"
            class="justify-center"
            style="margin-left: 15px; padding-bottom: 20px"
          >
            <v-chip
              v-for="tag of item.metadata.genres.slice(0, $vuetify.display.mobile ? 15 : 25)"
              :key="tag"
              color="blue-grey lighten-1"
              style="margin-right: 5px; margin-bottom: 5px"
              small
              outlined
            >
              {{ tag }}
            </v-chip>
          </div>
        </div>
      </v-layout>
      <v-layout v-if="item" style="z-index: 800; height: 100%; padding-left: 15px">
        <!-- provider icons -->
        <div style="position: absolute; float: right; right: 15px; top: 15px">
          <provider-icons
            :provider-mappings="item.provider_mappings"
            :height="25"
            :enable-details="true"
            :enable-preview="item.media_type == MediaType.TRACK"
          />
        </div>
      </v-layout>
    </v-card>
    <v-dialog v-model="showFullInfo" max-width="975" width="auto">
      <v-card>
        <!-- eslint-disable vue/no-v-html -->
        <!-- eslint-disable vue/no-v-text-v-html-on-component -->
        <v-card-text v-html="fullDescription" />
        <!-- eslint-enable vue/no-v-html -->
        <!-- eslint-enable vue/no-v-text-v-html-on-component -->
        <v-card-actions>
          <v-btn color="primary" block @click="showFullInfo = false">
            {{ $t('close') }}
          </v-btn>
        </v-card-actions>
      </v-card>
    </v-dialog>
  </div>
</template>

<script setup lang="ts">
import ProviderIcons from './ProviderIcons.vue';
import { store } from '@/plugins/store';
import { useDisplay } from 'vuetify';
import { api } from '@/plugins/api';
import { ImageType, Track, MediaType } from '@/plugins/api/interfaces';
import type { Album, Artist, ItemMapping, MediaItemType } from '@/plugins/api/interfaces';
import { computed, ref, watch, onBeforeUnmount } from 'vue';
import MediaItemThumb from './MediaItemThumb.vue';
import { getImageThumbForItem } from './MediaItemThumb.vue';
import { useRouter } from 'vue-router';
import { parseBool } from '../utils';
import { getPlayMenuItems, getContextMenuItems } from './MediaItemContextMenu.vue';
<<<<<<< HEAD
import ListItem from '@/components/mods/ListItem.vue';
=======


>>>>>>> ddd48edd
// properties
export interface Props {
  item?: MediaItemType;
}
const compProps = defineProps<Props>();
const showFullInfo = ref(false);
const fanartImage = ref();
const { mobile } = useDisplay();

const imgGradient = new URL('../assets/info_gradient.jpg', import.meta.url).href;

const router = useRouter();

watch(
  () => compProps.item,
  async (val) => {
    if (val) {
      store.topBarTitle = val.name;

      fanartImage.value =
        (await getImageThumbForItem(compProps.item, ImageType.FANART)) ||
        (await getImageThumbForItem(compProps.item, ImageType.THUMB));

      store.topBarContextMenuItems = getContextMenuItems([val], val);
    }
  },
  { immediate: true },
);

onBeforeUnmount(() => {
  store.topBarContextMenuItems = [];
});

const albumClick = function (item: Album | ItemMapping) {
  // album entry clicked
  router.push({
    name: 'album',
    params: {
      itemId: item.item_id,
      provider: item.provider,
    },
  });
};
const artistClick = function (item: Artist | ItemMapping) {
  // album entry clicked
  console.log('artistClick', item);
  router.push({
    name: 'artist',
    params: {
      itemId: item.item_id,
      provider: item.provider,
    },
  });
};
const fullDescription = computed(() => {
  let desc = '';
  if (!compProps.item) return '';
  if (compProps.item.metadata && compProps.item.metadata.description) {
    desc = compProps.item.metadata.description;
  } else if (compProps.item.metadata && compProps.item.metadata.copyright) {
    desc = compProps.item.metadata.copyright;
  } else if ('artists' in compProps.item) {
    compProps.item.artists.forEach(function (artist: Artist | ItemMapping) {
      if ('metadata' in artist && artist.metadata.description) {
        desc = artist.metadata.description;
      }
    });
  }
  desc = desc.replace('\r\n', '<br /><br /><br />');
  desc = desc.replace('\r', '<br /><br />');
  desc = desc.replace('\n', '<br /><br />');
  return desc;
});
const shortDescription = computed(() => {
  const maxChars = mobile.value ? 160 : 260;
  if (fullDescription.value.length > maxChars) {
    return fullDescription.value.substring(0, maxChars) + '...';
  }
  return fullDescription.value;
});
</script>

<style>
.background-image {
  position: absolute;
}

.background-image .v-img__img--cover {
  object-position: 50% 20%;
}
</style><|MERGE_RESOLUTION|>--- conflicted
+++ resolved
@@ -125,11 +125,7 @@
               <v-card min-width="300">
                 <v-list lines="one" density="comfortable">
                   <!-- play now -->
-<<<<<<< HEAD
                   <ListItem
-=======
-                  <v-list-item class="list-item-main"
->>>>>>> ddd48edd
                     v-for="menuItem in getPlayMenuItems([item])"
                     :key="menuItem.label"
                     :title="$t(menuItem.label, menuItem.labelArgs)"
@@ -240,12 +236,8 @@
 import { useRouter } from 'vue-router';
 import { parseBool } from '../utils';
 import { getPlayMenuItems, getContextMenuItems } from './MediaItemContextMenu.vue';
-<<<<<<< HEAD
 import ListItem from '@/components/mods/ListItem.vue';
-=======
-
-
->>>>>>> ddd48edd
+
 // properties
 export interface Props {
   item?: MediaItemType;
