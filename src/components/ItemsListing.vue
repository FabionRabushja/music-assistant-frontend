--- conflicted
+++ resolved
@@ -126,11 +126,11 @@
             style="margin-top: 15px"
             @click="redirectSearch"
           >
-            {{ $t('try_global_search') }}
+            {{ $t("try_global_search") }}
           </v-btn>
         </Alert>
         <Alert v-else-if="!loading && pagedItems.length == 0">
-          {{ $t('no_content') }}
+          {{ $t("no_content") }}
         </Alert>
       </div>
 
@@ -140,7 +140,7 @@
         :timeout="-1"
         style="margin-bottom: 120px"
       >
-        <span>{{ $t('items_selected', [selectedItems.length]) }}</span>
+        <span>{{ $t("items_selected", [selectedItems.length]) }}</span>
         <template #actions>
           <v-btn
             color="primary"
@@ -150,7 +150,7 @@
                 onMenu(selectedItems, evt.clientX, evt.clientY)
             "
           >
-            {{ $t('actions') }}
+            {{ $t("actions") }}
           </v-btn>
         </template>
       </v-snackbar>
@@ -168,7 +168,7 @@
   nextTick,
   onMounted,
   watch,
-} from 'vue';
+} from "vue";
 import {
   MediaType,
   type Album,
@@ -176,20 +176,20 @@
   type Track,
   BrowseFolder,
   ItemMapping,
-} from '@/plugins/api/interfaces';
-import { store } from '@/plugins/store';
-import ListviewItem from './ListviewItem.vue';
-import PanelviewItem from './PanelviewItem.vue';
-import PanelviewItemCompact from './PanelviewItemCompact.vue';
-import { useRouter } from 'vue-router';
-import { api } from '@/plugins/api';
-import Alert from '@/components/mods/Alert.vue';
-import Container from '@/components/mods/Container.vue';
-import Toolbar, { ToolBarMenuItem } from '@/components/Toolbar.vue';
-import { itemIsAvailable } from '@/plugins/api/helpers';
-import { showContextMenuForMediaItem } from '@/layouts/default/ItemContextMenu.vue';
-import { panelViewItemResponsive, scrollElement, sleep } from '@/helpers/utils';
-import { useI18n } from 'vue-i18n';
+} from "@/plugins/api/interfaces";
+import { store } from "@/plugins/store";
+import ListviewItem from "./ListviewItem.vue";
+import PanelviewItem from "./PanelviewItem.vue";
+import PanelviewItemCompact from "./PanelviewItemCompact.vue";
+import { useRouter } from "vue-router";
+import { api } from "@/plugins/api";
+import Alert from "@/components/mods/Alert.vue";
+import Container from "@/components/mods/Container.vue";
+import Toolbar, { ToolBarMenuItem } from "@/components/Toolbar.vue";
+import { itemIsAvailable } from "@/plugins/api/helpers";
+import { showContextMenuForMediaItem } from "@/layouts/default/ItemContextMenu.vue";
+import { panelViewItemResponsive, scrollElement, sleep } from "@/helpers/utils";
+import { useI18n } from "vue-i18n";
 
 export interface LoadDataParams {
   offset: number;
@@ -236,7 +236,7 @@
   noServerSideSorting?: boolean;
 }
 const props = withDefaults(defineProps<Props>(), {
-  sortKeys: () => ['name', 'sort_name'],
+  sortKeys: () => ["name", "sort_name"],
   showTrackNumber: true,
   showProvider: Object.keys(api.providers).length > 1,
   showAlbum: true,
@@ -272,11 +272,11 @@
 const params = ref<LoadDataParams>({
   offset: 0,
   limit: 50,
-  sortBy: 'name',
-  search: '',
+  sortBy: "name",
+  search: "",
   libraryOnly: false,
 });
-const viewMode = ref('list');
+const viewMode = ref("list");
 const showSearch = ref(false);
 const searchHasFocus = ref(false);
 const pagedItems = ref<MediaItemType[]>([]);
@@ -296,7 +296,7 @@
   else {
     showSearch.value = true;
     nextTick(() => {
-      document.getElementById('searchInput')?.focus();
+      document.getElementById("searchInput")?.focus();
     });
   }
 };
@@ -316,7 +316,7 @@
 
 const toggleFavoriteFilter = function () {
   params.value.favoritesOnly = !params.value.favoritesOnly;
-  const favoritesOnlyStr = params.value.favoritesOnly ? 'true' : 'false';
+  const favoritesOnlyStr = params.value.favoritesOnly ? "true" : "false";
   localStorage.setItem(
     `favoriteFilter.${props.path}.${props.itemtype}`,
     favoritesOnlyStr,
@@ -326,7 +326,7 @@
 
 const toggleLibraryOnlyFilter = function () {
   params.value.libraryOnly = !params.value.libraryOnly;
-  const libraryOnlyStr = params.value.libraryOnly ? 'true' : 'false';
+  const libraryOnlyStr = params.value.libraryOnly ? "true" : "false";
   localStorage.setItem(
     `libraryFilter.${props.path}.${props.itemtype}`,
     libraryOnlyStr,
@@ -337,8 +337,8 @@
 const toggleAlbumArtistsFilter = function () {
   params.value.albumArtistsFilter = !params.value.albumArtistsFilter;
   const albumArtistsOnlyStr = params.value.albumArtistsFilter
-    ? 'true'
-    : 'false';
+    ? "true"
+    : "false";
   localStorage.setItem(
     `albumArtistsFilter.${props.path}.${props.itemtype}`,
     albumArtistsOnlyStr,
@@ -392,13 +392,13 @@
   }
   if (item.media_type == MediaType.FOLDER) {
     router.push({
-      name: 'browse',
+      name: "browse",
       query: {
         path: (item as BrowseFolder).path,
       },
     });
   } else if (
-    viewMode.value == 'list' &&
+    viewMode.value == "list" &&
     item.media_type == MediaType.TRACK &&
     props.parentItem
   ) {
@@ -429,7 +429,7 @@
 };
 
 const onClear = function () {
-  params.value.search = '';
+  params.value.search = "";
   showSearch.value = false;
   loadData(undefined, undefined, true);
 };
@@ -447,13 +447,13 @@
 
 const redirectSearch = function () {
   store.globalSearchTerm = params.value.search;
-  router.push({ name: 'search' });
+  router.push({ name: "search" });
 };
 
 // eslint-disable-next-line @typescript-eslint/no-explicit-any
 const loadNextPage = function ({ done }: { done: any }) {
   if (allItemsReceived.value) {
-    done('empty');
+    done("empty");
     return;
   }
 
@@ -463,7 +463,7 @@
     undefined,
     params.value.offset + props.limit,
   ).then(() => {
-    done('ok');
+    done("ok");
   });
 };
 
@@ -481,8 +481,8 @@
   if (props.allowCollapse === true && !expanded.value) {
     return [
       {
-        label: 'tooltip.collapse_expand',
-        icon: 'mdi-chevron-down',
+        label: "tooltip.collapse_expand",
+        icon: "mdi-chevron-down",
         action: toggleExpand,
         overflowAllowed: false,
       },
@@ -494,10 +494,10 @@
   // toggle select menu item
   if (props.showSelectButton !== false) {
     items.push({
-      label: 'tooltip.select_items',
+      label: "tooltip.select_items",
       icon: showCheckboxes.value
-        ? 'mdi-checkbox-multiple-outline'
-        : 'mdi-checkbox-multiple-blank-outline',
+        ? "mdi-checkbox-multiple-outline"
+        : "mdi-checkbox-multiple-blank-outline",
       action: toggleCheckboxes,
       active: showCheckboxes.value,
     });
@@ -505,8 +505,8 @@
   // library only filter
   if (props.showLibraryOnlyFilter === true) {
     items.push({
-      label: 'tooltip.filter_library',
-      icon: 'mdi-bookshelf',
+      label: "tooltip.filter_library",
+      icon: "mdi-bookshelf",
       action: toggleLibraryOnlyFilter,
       active: params.value.libraryOnly,
     });
@@ -515,8 +515,8 @@
   // favorites only filter
   if (props.showFavoritesOnlyFilter === true) {
     items.push({
-      label: 'tooltip.filter_favorites',
-      icon: params.value.favoritesOnly ? 'mdi-heart' : 'mdi-heart-outline',
+      label: "tooltip.filter_favorites",
+      icon: params.value.favoritesOnly ? "mdi-heart" : "mdi-heart-outline",
       action: toggleFavoriteFilter,
       active: params.value.favoritesOnly,
     });
@@ -525,10 +525,10 @@
   // album artists only filter
   if (props.showAlbumArtistsOnlyFilter === true) {
     items.push({
-      label: 'tooltip.album_artist_filter',
+      label: "tooltip.album_artist_filter",
       icon: params.value.albumArtistsFilter
-        ? 'mdi-account-music'
-        : 'mdi-account-music-outline',
+        ? "mdi-account-music"
+        : "mdi-account-music-outline",
       action: toggleAlbumArtistsFilter,
       active: params.value.albumArtistsFilter,
     });
@@ -538,9 +538,9 @@
   if (props.showRefreshButton !== false || newContentAvailable.value) {
     items.push({
       label: newContentAvailable.value
-        ? 'tooltip.refresh_new_content'
-        : 'tooltip.refresh',
-      icon: 'mdi-refresh',
+        ? "tooltip.refresh_new_content"
+        : "tooltip.refresh",
+      icon: "mdi-refresh",
       action: onRefreshClicked,
       active: newContentAvailable.value,
       disabled: loading.value,
@@ -550,8 +550,8 @@
   // sort options
   if (props.sortKeys?.length) {
     items.push({
-      label: 'tooltip.sort_options',
-      icon: 'mdi-sort',
+      label: "tooltip.sort_options",
+      icon: "mdi-sort",
       disabled: props.sortKeys.length <= 1 || loading.value,
       subItems: props.sortKeys.map((sortKey) => {
         return {
@@ -569,9 +569,9 @@
   if (props.showSearchButton !== false) {
     items.push({
       label: isSearchActive.value
-        ? 'tooltip.search_filter_active'
-        : 'tooltip.search',
-      icon: 'mdi-magnify',
+        ? "tooltip.search_filter_active"
+        : "tooltip.search",
+      icon: "mdi-magnify",
       action: toggleSearch,
       active: isSearchActive.value,
       disabled: loading.value,
@@ -580,31 +580,31 @@
 
   // toggle view mode
   items.push({
-    label: 'tooltip.toggle_view_mode',
-    icon: viewMode.value == 'list' ? 'mdi-view-list' : 'mdi-grid',
+    label: "tooltip.toggle_view_mode",
+    icon: viewMode.value == "list" ? "mdi-view-list" : "mdi-grid",
     subItems: [
       {
-        label: 'view.list',
-        icon: 'mdi-view-list',
-        selected: viewMode.value == 'list',
+        label: "view.list",
+        icon: "mdi-view-list",
+        selected: viewMode.value == "list",
         action: () => {
-          selectViewMode('list');
+          selectViewMode("list");
         },
       },
       {
-        label: 'view.panel',
-        icon: 'mdi-grid',
-        selected: viewMode.value == 'panel',
+        label: "view.panel",
+        icon: "mdi-grid",
+        selected: viewMode.value == "panel",
         action: () => {
-          selectViewMode('panel');
+          selectViewMode("panel");
         },
       },
       {
-        label: 'view.panel_compact',
-        icon: 'mdi-grid',
-        selected: viewMode.value == 'panel_compact',
+        label: "view.panel_compact",
+        icon: "mdi-grid",
+        selected: viewMode.value == "panel_compact",
         action: () => {
-          selectViewMode('panel_compact');
+          selectViewMode("panel_compact");
         },
       },
     ],
@@ -617,8 +617,8 @@
   // toggle expand
   if (props.allowCollapse === true) {
     items.push({
-      label: 'tooltip.collapse_expand',
-      icon: 'mdi-chevron-up',
+      label: "tooltip.collapse_expand",
+      icon: "mdi-chevron-up",
       action: toggleExpand,
     });
   }
@@ -695,10 +695,6 @@
     }
     // mark allItemsReceived if we have all items
     allItemsReceived.value = nextItems.length < props.limit;
-<<<<<<< HEAD
-=======
-    console.log('allItems', allItems.value);
->>>>>>> 4b9fa0f2
   } else if (props.loadPagedData != null) {
     // server side paged listing (with filter support)
     const nextItems = await props.loadPagedData(params.value);
@@ -737,20 +733,20 @@
   const storKey = `${props.path}.${props.itemtype}`;
   // get stored/default viewMode for this itemtype
   const savedViewMode = localStorage.getItem(`viewMode.${storKey}`);
-  if (savedViewMode && savedViewMode !== 'null') {
+  if (savedViewMode && savedViewMode !== "null") {
     viewMode.value = savedViewMode;
-  } else if (props.itemtype == 'artists') {
-    viewMode.value = 'panel';
-  } else if (props.itemtype == 'albums') {
-    viewMode.value = 'panel';
+  } else if (props.itemtype == "artists") {
+    viewMode.value = "panel";
+  } else if (props.itemtype == "albums") {
+    viewMode.value = "panel";
   } else {
-    viewMode.value = 'list';
+    viewMode.value = "list";
   }
   // get stored/default sortBy for this itemtype
   const savedSortBy = localStorage.getItem(`sortBy.${storKey}`);
   if (
     savedSortBy &&
-    savedSortBy !== 'null' &&
+    savedSortBy !== "null" &&
     props.sortKeys.includes(savedSortBy)
   ) {
     params.value.sortBy = savedSortBy;
@@ -763,7 +759,7 @@
     const savedInFavoriteOnlyStr = localStorage.getItem(
       `favoriteFilter.${storKey}`,
     );
-    if (savedInFavoriteOnlyStr && savedInFavoriteOnlyStr == 'true') {
+    if (savedInFavoriteOnlyStr && savedInFavoriteOnlyStr == "true") {
       params.value.favoritesOnly = true;
     }
   }
@@ -773,7 +769,7 @@
     const savedLibraryOnlyStr = localStorage.getItem(
       `libraryFilter.${storKey}`,
     );
-    if (savedLibraryOnlyStr && savedLibraryOnlyStr == 'true') {
+    if (savedLibraryOnlyStr && savedLibraryOnlyStr == "true") {
       params.value.libraryOnly = true;
     }
   }
@@ -784,7 +780,7 @@
       `albumArtistsFilter.${storKey}`,
     );
     if (albumArtistsOnlyStr) {
-      params.value.albumArtistsFilter = albumArtistsOnlyStr == 'true';
+      params.value.albumArtistsFilter = albumArtistsOnlyStr == "true";
     }
   }
 
@@ -792,7 +788,7 @@
   if (props.allowCollapse !== false) {
     const expandStr = localStorage.getItem(`expand.${storKey}`);
     if (expandStr) {
-      expanded.value = expandStr == 'true';
+      expanded.value = expandStr == "true";
     }
   }
 
@@ -801,7 +797,7 @@
     let savedSearchKey = `search.${storKey}`;
     if (props.parentItem) savedSearchKey += props.parentItem.item_id;
     const savedSearch = localStorage.getItem(savedSearchKey);
-    if (savedSearch && savedSearch !== 'null') {
+    if (savedSearch && savedSearch !== "null") {
       params.value.search = savedSearch;
     }
   }
@@ -811,11 +807,11 @@
 const keyListener = function (e: KeyboardEvent) {
   if (store.dialogActive) return;
   if (loading.value) return;
-  if (e.key === 'a' && (e.ctrlKey || e.metaKey)) {
+  if (e.key === "a" && (e.ctrlKey || e.metaKey)) {
     e.preventDefault();
     selectedItems.value = pagedItems.value;
     showCheckboxes.value = true;
-  } else if (!searchHasFocus.value && e.key == 'Backspace') {
+  } else if (!searchHasFocus.value && e.key == "Backspace") {
     params.value.search = params.value.search.slice(0, -1);
   } else if (!searchHasFocus.value && e.key.length == 1) {
     params.value.search += e.key;
@@ -824,9 +820,9 @@
 };
 
 if (props.allowKeyHooks) {
-  document.addEventListener('keydown', keyListener);
+  document.addEventListener("keydown", keyListener);
   onBeforeUnmount(() => {
-    document.removeEventListener('keydown', keyListener);
+    document.removeEventListener("keydown", keyListener);
   });
 }
 
@@ -834,7 +830,7 @@
   // handle restore state
   onBeforeUnmount(() => {
     const key = props.path || props.itemtype;
-    const el = document.querySelector('#cont');
+    const el = document.querySelector("#cont");
     store.prevState = {
       path: key,
       scrollPos: el?.scrollTop || 0,
@@ -905,7 +901,7 @@
     initialDataReceived.value = store.prevState.initialDataReceived;
     // scroll the main listing back to its previous scroll position
     nextTick(() => {
-      const el = document.getElementById('cont');
+      const el = document.getElementById("cont");
       if (el) {
         scrollElement(el, store.prevState!.scrollPos, 50);
       }
@@ -930,11 +926,11 @@
   item: MediaItemType | ItemMapping,
   preferSortName = false,
 ) {
-  if (!item) return '';
-  if ('label' in item && item.label && item.name)
+  if (!item) return "";
+  if ("label" in item && item.label && item.name)
     return t(item.label, [item.name]);
-  if ('label' in item && item.label) return t(item.label);
-  if (preferSortName && 'sort_name' in item && item.sort_name)
+  if ("label" in item && item.label) return t(item.label);
+  if (preferSortName && "sort_name" in item && item.sort_name)
     return item.sort_name;
   return item.name;
 };
@@ -953,17 +949,17 @@
       if (item.name.toLowerCase().includes(searchStr)) {
         result.push(item);
       } else if (
-        'artist' in item &&
+        "artist" in item &&
         item.artist?.name.toLowerCase().includes(searchStr)
       ) {
         result.push(item);
       } else if (
-        'album' in item &&
+        "album" in item &&
         item.album?.name.toLowerCase().includes(searchStr)
       ) {
         result.push(item);
       } else if (
-        'artists' in item &&
+        "artists" in item &&
         item.artists &&
         item.artists.length &&
         item.artists[0].name.toLowerCase().includes(searchStr)
@@ -975,33 +971,33 @@
     result = [...items];
   }
   // sort
-  if (params.sortBy == 'name') {
+  if (params.sortBy == "name") {
     result.sort((a, b) => getSortName(a).localeCompare(getSortName(b)));
   }
-  if (params.sortBy == 'sort_name') {
+  if (params.sortBy == "sort_name") {
     result.sort((a, b) =>
       getSortName(a, true).localeCompare(getSortName(b, true)),
     );
   }
-  if (params.sortBy == 'name_desc') {
+  if (params.sortBy == "name_desc") {
     result.sort((a, b) => getSortName(b).localeCompare(getSortName(a)));
   }
 
-  if (params.sortBy == 'album') {
+  if (params.sortBy == "album") {
     result.sort((a, b) =>
       getSortName((a as Track).album).localeCompare(
         getSortName((b as Track).album),
       ),
     );
   }
-  if (params.sortBy == 'artist') {
+  if (params.sortBy == "artist") {
     result.sort((a, b) =>
       getSortName((a as Track).artists[0]).localeCompare(
         getSortName((b as Track).artists[0]),
       ),
     );
   }
-  if (params.sortBy == 'track_number') {
+  if (params.sortBy == "track_number") {
     result.sort(
       (a, b) =>
         ((a as Track).track_number || 0) - ((b as Track).track_number || 0),
@@ -1011,35 +1007,35 @@
         ((a as Track).disc_number || 0) - ((b as Track).disc_number || 0),
     );
   }
-  if (params.sortBy == 'position') {
+  if (params.sortBy == "position") {
     result.sort(
       (a, b) => ((a as Track).position || 0) - ((b as Track).position || 0),
     );
   }
-  if (params.sortBy == 'position_desc') {
+  if (params.sortBy == "position_desc") {
     result.sort(
       (a, b) => ((b as Track).position || 0) - ((a as Track).position || 0),
     );
   }
-  if (params.sortBy == 'year') {
+  if (params.sortBy == "year") {
     result.sort((a, b) => ((a as Album).year || 0) - ((b as Album).year || 0));
   }
-  if (params.sortBy == 'recent') {
+  if (params.sortBy == "recent") {
     result.sort((a, b) => (b.timestamp_added || 0) - (a.timestamp_added || 0));
   }
 
-  if (params.sortBy == 'duration') {
+  if (params.sortBy == "duration") {
     result.sort(
       (a, b) => ((a as Track).duration || 0) - ((b as Track).duration || 0),
     );
   }
-  if (params.sortBy == 'duration_desc') {
+  if (params.sortBy == "duration_desc") {
     result.sort(
       (a, b) => ((b as Track).duration || 0) - ((a as Track).duration || 0),
     );
   }
 
-  if (params.sortBy == 'provider') {
+  if (params.sortBy == "provider") {
     result.sort((a, b) => a.provider.localeCompare(b.provider));
   }
 
