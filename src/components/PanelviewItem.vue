<template>
  <v-card
<<<<<<< HEAD
    v-hold="() => (showCheckboxes ? null : emit('menu', item))"
    class="panel-item"
    @click="showCheckboxes ? null : emit('click', item)"
    @click.right.prevent="showCheckboxes ? null : emit('menu', item)"
=======
    class="panel-item"
    @click="showCheckboxes ? null : emit('click', item)"
    @click.right.prevent="showCheckboxes ? null : emit('menu', item)"
    v-hold="() => (showCheckboxes ? null : emit('menu', item))"
>>>>>>> ddd48edd
    @mouseover="showSettingDots = true"
    @mouseleave="showSettingDots = true"
  >
    <v-overlay
      v-if="showCheckboxes"
      :model-value="showCheckboxes"
      contained
      :scrim="isSelected ? ($vuetify.theme.current.dark ? 'rgba(0,0,0,.75)' : 'rgba(255,255,255,.75)') : '#ffffff00'"
      @click="
        (x: boolean) => {
          emit('select', item, isSelected ? false : true);
        }
      "
    >
      <v-checkbox class="panel-item-checkbox" :ripple="false" :model-value="isSelected" />
    </v-overlay>

    <MediaItemThumb :item="item" :width="'100%'" />

<<<<<<< HEAD
    <ListItem class="panel-item-details" style="padding-top: 10px !important">
      <v-list-item-title class="line-clamp-1 panel-item-details">
        {{ item.name }} {{ 'version' in item && item.version ? `- ${item.version}` : '' }}
      </v-list-item-title>
      <v-list-item-subtitle v-if="'artists' in item && item.artists" class="line-clamp-1 panel-item-details">
        {{ getArtistsString(item.artists, 1) }}
      </v-list-item-subtitle>
      <v-list-item-subtitle v-else-if="'owner' in item && item.owner" class="line-clamp-1 panel-item-details">
=======
    <v-list-item class="list-item-main" style="padding-left: 0px !important; padding-right: 0px !important; padding-top: 10px !important">
      <v-list-item-title class="line-clamp-1">
        {{ item.name }} {{ 'version' in item && item.version ? `- ${item.version}` : '' }}
      </v-list-item-title>
      <v-list-item-subtitle v-if="'artists' in item && item.artists" class="line-clamp-1">
        {{ getArtistsString(item.artists, 1) }}
      </v-list-item-subtitle>
      <v-list-item-subtitle v-else-if="'owner' in item && item.owner" class="line-clamp-1">
>>>>>>> ddd48edd
        {{ item.owner }}
      </v-list-item-subtitle>

      <v-item-group v-if="item && item.media_type === 'track'" style="min-height: 22px; padding-top: 5px">
        <v-item>
          <v-icon v-if="parseBool(item.metadata.explicit || false)" icon="mdi-alpha-e-box" />
        </v-item>
        <v-item>
          <v-tooltip v-if="HiResDetails" bottom>
            <!-- eslint-disable vue/no-template-shadow -->
            <template #activator="{ props }">
              <!-- eslint-enable vue/no-template-shadow -->
              <v-icon v-bind="props" icon="mdi-quality-high" />
            </template>
            <span>{{ HiResDetails }}</span>
          </v-tooltip>
        </v-item>

        <v-item v-if="'disc_number' in item && item.disc_number && showTrackNumber">
          <v-icon style="margin-left: 5px" icon="md:album" /> {{ item.disc_number }}
        </v-item>
        <v-item v-if="'track_number' in item && item.track_number && showTrackNumber">
          <v-icon style="margin-left: 5px" icon="mdi-music-circle-outline" /> {{ item.track_number }}
        </v-item>
      </v-item-group>
<<<<<<< HEAD
    </ListItem>
=======
    </v-list-item>
>>>>>>> ddd48edd
  </v-card>
</template>

<script setup lang="ts">
<<<<<<< HEAD
import { computed, ref } from 'vue';
import MediaItemThumb from './MediaItemThumb.vue';
import ListItem from '@/components/mods/ListItem.vue';
import { ContentType, type MediaItem, type MediaItemType } from '../plugins/api/interfaces';
import { getArtistsString, parseBool } from '../utils';
=======
import { computed } from 'vue';
import MediaItemThumb from './MediaItemThumb.vue';

import { ContentType, type MediaItem, type MediaItemType } from '../plugins/api/interfaces';
import { getArtistsString, parseBool } from '../utils';
import { ref } from 'vue';
>>>>>>> ddd48edd

// properties
export interface Props {
  item: MediaItemType;
  size?: number;
  isSelected: boolean;
  showCheckboxes: boolean;
  showTrackNumber: boolean;
}
const props = withDefaults(defineProps<Props>(), {
  size: 200,
  showCheckboxes: false,
  showTrackNumber: true,
});

// refs

const showSettingDots = ref(false);

// computed properties
const HiResDetails = computed(() => {
  for (const prov of props.item.provider_mappings) {
<<<<<<< HEAD
    if (prov.content_type == undefined) continue;
    if (!(prov.content_type in [ContentType.DSF, ContentType.FLAC, ContentType.AIFF, ContentType.WAV])) continue;
    if (prov.sample_rate > 48000 || prov.bit_depth > 16) {
      return `${prov.sample_rate}kHz ${prov.bit_depth} bits`;
=======
    if (prov.audio_format.content_type == undefined) continue;
    if (!(prov.audio_format.content_type in [ContentType.DSF, ContentType.FLAC, ContentType.AIFF, ContentType.WAV])) continue;
    if (prov.audio_format.sample_rate > 48000 || prov.audio_format.bit_depth > 16) {
      return `${prov.audio_format.sample_rate}kHz ${prov.audio_format.bit_depth} bits`;
>>>>>>> ddd48edd
    }
  }
  return '';
});

// emits

/* eslint-disable no-unused-vars */
const emit = defineEmits<{
  (e: 'menu', value: MediaItem): void;
  (e: 'click', value: MediaItem): void;
  (e: 'select', value: MediaItem, selected: boolean): void;
}>();
</script>

<style>
.panel-item {
  height: 100%;
  padding: 10px;
}

.panel-item-checkbox {
  position: absolute;
  left: 0px;
  top: 0px;
}
<<<<<<< HEAD

.panel-item-details {
  padding-left: 0px !important;
  padding-right: 0px !important;
}
=======
>>>>>>> ddd48edd
</style><|MERGE_RESOLUTION|>--- conflicted
+++ resolved
@@ -1,16 +1,9 @@
 <template>
   <v-card
-<<<<<<< HEAD
     v-hold="() => (showCheckboxes ? null : emit('menu', item))"
     class="panel-item"
     @click="showCheckboxes ? null : emit('click', item)"
     @click.right.prevent="showCheckboxes ? null : emit('menu', item)"
-=======
-    class="panel-item"
-    @click="showCheckboxes ? null : emit('click', item)"
-    @click.right.prevent="showCheckboxes ? null : emit('menu', item)"
-    v-hold="() => (showCheckboxes ? null : emit('menu', item))"
->>>>>>> ddd48edd
     @mouseover="showSettingDots = true"
     @mouseleave="showSettingDots = true"
   >
@@ -30,7 +23,6 @@
 
     <MediaItemThumb :item="item" :width="'100%'" />
 
-<<<<<<< HEAD
     <ListItem class="panel-item-details" style="padding-top: 10px !important">
       <v-list-item-title class="line-clamp-1 panel-item-details">
         {{ item.name }} {{ 'version' in item && item.version ? `- ${item.version}` : '' }}
@@ -39,16 +31,6 @@
         {{ getArtistsString(item.artists, 1) }}
       </v-list-item-subtitle>
       <v-list-item-subtitle v-else-if="'owner' in item && item.owner" class="line-clamp-1 panel-item-details">
-=======
-    <v-list-item class="list-item-main" style="padding-left: 0px !important; padding-right: 0px !important; padding-top: 10px !important">
-      <v-list-item-title class="line-clamp-1">
-        {{ item.name }} {{ 'version' in item && item.version ? `- ${item.version}` : '' }}
-      </v-list-item-title>
-      <v-list-item-subtitle v-if="'artists' in item && item.artists" class="line-clamp-1">
-        {{ getArtistsString(item.artists, 1) }}
-      </v-list-item-subtitle>
-      <v-list-item-subtitle v-else-if="'owner' in item && item.owner" class="line-clamp-1">
->>>>>>> ddd48edd
         {{ item.owner }}
       </v-list-item-subtitle>
 
@@ -74,29 +56,16 @@
           <v-icon style="margin-left: 5px" icon="mdi-music-circle-outline" /> {{ item.track_number }}
         </v-item>
       </v-item-group>
-<<<<<<< HEAD
     </ListItem>
-=======
-    </v-list-item>
->>>>>>> ddd48edd
   </v-card>
 </template>
 
 <script setup lang="ts">
-<<<<<<< HEAD
 import { computed, ref } from 'vue';
 import MediaItemThumb from './MediaItemThumb.vue';
 import ListItem from '@/components/mods/ListItem.vue';
 import { ContentType, type MediaItem, type MediaItemType } from '../plugins/api/interfaces';
 import { getArtistsString, parseBool } from '../utils';
-=======
-import { computed } from 'vue';
-import MediaItemThumb from './MediaItemThumb.vue';
-
-import { ContentType, type MediaItem, type MediaItemType } from '../plugins/api/interfaces';
-import { getArtistsString, parseBool } from '../utils';
-import { ref } from 'vue';
->>>>>>> ddd48edd
 
 // properties
 export interface Props {
@@ -119,17 +88,10 @@
 // computed properties
 const HiResDetails = computed(() => {
   for (const prov of props.item.provider_mappings) {
-<<<<<<< HEAD
-    if (prov.content_type == undefined) continue;
-    if (!(prov.content_type in [ContentType.DSF, ContentType.FLAC, ContentType.AIFF, ContentType.WAV])) continue;
-    if (prov.sample_rate > 48000 || prov.bit_depth > 16) {
-      return `${prov.sample_rate}kHz ${prov.bit_depth} bits`;
-=======
     if (prov.audio_format.content_type == undefined) continue;
     if (!(prov.audio_format.content_type in [ContentType.DSF, ContentType.FLAC, ContentType.AIFF, ContentType.WAV])) continue;
     if (prov.audio_format.sample_rate > 48000 || prov.audio_format.bit_depth > 16) {
       return `${prov.audio_format.sample_rate}kHz ${prov.audio_format.bit_depth} bits`;
->>>>>>> ddd48edd
     }
   }
   return '';
@@ -156,12 +118,9 @@
   left: 0px;
   top: 0px;
 }
-<<<<<<< HEAD
 
 .panel-item-details {
   padding-left: 0px !important;
   padding-right: 0px !important;
 }
-=======
->>>>>>> ddd48edd
 </style>